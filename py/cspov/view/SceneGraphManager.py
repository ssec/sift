--- conflicted
+++ resolved
@@ -215,12 +215,9 @@
 
 class SceneGraphManager(QObject):
     didRetilingCalcs = pyqtSignal(object, object, object, object, object, object)
-<<<<<<< HEAD
     didChangeFrame = pyqtSignal(tuple)
-=======
     newProbePoint = pyqtSignal(object, object)
     newProbePolygon = pyqtSignal(object, object)
->>>>>>> b837f66d
 
     def __init__(self, doc, workspace, queue, border_shapefile=None, glob_pattern=None, parent=None, texture_shape=(4, 16)):
         super(SceneGraphManager, self).__init__(parent)

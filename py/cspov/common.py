--- conflicted
+++ resolved
@@ -81,7 +81,6 @@
     SHAPE = 3
     COMBINATION = 4
 
-<<<<<<< HEAD
 class INFO(Enum):
     """
     Standard keys for info dictionaries
@@ -105,8 +104,6 @@
 INFO
 
 
-=======
->>>>>>> 4f564a59
 class MercatorTileCalc(object):
     """
     common calculations for mercator tile groups in an array or file

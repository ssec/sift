#!/usr/bin/env python
# -*- coding: utf-8 -*-
"""

PURPOSE
Behaviors involving layer list controls
Layer list shows:
- visibility status
- animation order
- active color bar
- active enhancements or formulas, if any
- indicator colors

Layer stack actions:
- rearrange layers
- de/select one or more layers
- rename layer
- bring up context menu for layer

REFERENCES
http://pyqt.sourceforge.net/Docs/PyQt4/qabstractlistmodel.html
https://github.com/Werkov/PyQt4/blob/8cc9d541119226703668d34e06b430370fbfb482/examples/itemviews/simpledommodel.py

REQUIRES


:author: R.K.Garcia <rayg@ssec.wisc.edu>
:copyright: 2014 by University of Wisconsin Regents, see AUTHORS for more details
:license: GPLv3, see LICENSE for more details
"""
from PyQt4.QtCore import QObject

__author__ = 'rayg'
__docformat__ = 'reStructuredText'

import logging
import pickle as pkl
from PyQt4.QtCore import QAbstractListModel, Qt, QSize, QModelIndex, QPoint, QMimeData, pyqtSignal, QRect
from PyQt4.QtGui import QListView, QStyledItemDelegate, QAbstractItemView, QMenu, QColor, QFont, QStyleOptionViewItem, QItemSelection, QItemSelectionModel, QPen
from cspov.model.document import Document
from cspov.common import INFO, KIND
from cspov.view.Colormap import ALL_COLORMAPS, CATEGORIZED_COLORMAPS

LOG = logging.getLogger(__name__)


COLUMNS=('Visibility', 'Name', 'Enhancement')

class LayerWidgetDelegate(QStyledItemDelegate):
    """
    set for a specific column, controls the rendering and editing of items in that column or row of a list or table
    see QAbstractItemView.setItemDelegateForRow/Column
    """
    def __init__(self, *args, **kwargs):
        super(LayerWidgetDelegate, self).__init__(*args, **kwargs)
        self.font = QFont('Andale Mono', 12)

    def sizeHint(self, option:QStyleOptionViewItem, index:QModelIndex):
        return QSize(100,36)

    def paint(self, painter, option, index):
        painter.save()
        # shiftopt = QStyleOptionViewItem(option)
        # shiftopt.rect = QRect(option.rect.left(), option.rect.top(), option.rect.width(), option.rect.height()-12)

        # painter.setPen(QPen(Qt.NoPen))
        # if option.state & QtGui.QStyle.State_Selected:
        #     brush = QtGui.QBrush(QtGui.QColor("#66ff71"))
        #     painter.setBrush(brush)
        #
        # else:
        #     brush = QtGui.QBrush(QtCore.Qt.white)
        #     painter.setBrush(brush)

        # add an equalizer bar
        # painter.setPen(QPen(Qt.blue))
        color = QColor(64, 255, 64, 64)
        painter.setPen(QPen(color))
        value = index.data(Qt.UserRole)
        rect = option.rect
        if value:
<<<<<<< HEAD
            value, bar = value
=======
            value, bar, unit = value
            rect = option.rect
>>>>>>> 48e15616
            w = bar * float(rect.width())
            # h = 4
            # r = QRect(rect.left(), rect.top() + rect.height() - h, int(w), h)
            r = QRect(rect.left(), rect.top(), int(w), rect.height())
            painter.fillRect(r, color)
            # h = 8
            # r = QRect(rect.left(), rect.top() + rect.height() - h, int(w), h)
        r = QRect(rect.left(), rect.top(), rect.width(), rect.height()-18)
        shiftopt = QStyleOptionViewItem(option)
        shiftopt.rect = r
        super(LayerWidgetDelegate, self).paint(painter, shiftopt, index)

        if value:
            painter.setFont(self.font)
            painter.setPen(Qt.darkBlue)
            theight = 17
            t = rect.top() + rect.height() - theight
            if w < 48:
                l = int(w)
                r = rect.width()
                align = Qt.AlignLeft
            else:
                l = 0
                r = w
                align = Qt.AlignRight
            painter.drawText(l, t, r-l, theight, align, '%.2f' % value)

        #QtGui.QStyledItemDelegate.paint(self, painter, option, index)
        painter.restore()


    # def paint(self, painter, option, index):
    #     '''
    #     Paint a checkbox without the label.
    #     from http://stackoverflow.com/questions/17748546/pyqt-column-of-checkboxes-in-a-qtableview
    #     '''
    #     checked = index.model().data(index, QtCore.Qt.DisplayRole) == 'True'
    #     check_box_style_option = QtGui.QStyleOptionButton()
    #
    #     if (index.flags() & QtCore.Qt.ItemIsEditable) > 0:
    #         check_box_style_option.state |= QtGui.QStyle.State_Enabled
    #     else:
    #         check_box_style_option.state |= QtGui.QStyle.State_ReadOnly
    #
    #     if checked:
    #         check_box_style_option.state |= QtGui.QStyle.State_On
    #     else:
    #         check_box_style_option.state |= QtGui.QStyle.State_Off
    #
    #     check_box_style_option.rect = self.getCheckBoxRect(option)
    #
    #     # this will not run - hasFlag does not exist
    #     #if not index.model().hasFlag(index, QtCore.Qt.ItemIsEditable):
    #         #check_box_style_option.state |= QtGui.QStyle.State_ReadOnly
    #
    #     check_box_style_option.state |= QtGui.QStyle.State_Enabled
    #
    #     QtGui.QApplication.style().drawControl(QtGui.QStyle.CE_CheckBox, check_box_style_option, painter)
    #
    # def editorEvent(self, event, model, option, index):
    #     '''
    #     Change the data in the model and the state of the checkbox
    #     if the user presses the left mousebutton or presses
    #     Key_Space or Key_Select and this cell is editable. Otherwise do nothing.
    #     '''
    #     print 'Check Box editor Event detected : '
    #     if not (index.flags() & QtCore.Qt.ItemIsEditable) > 0:
    #         return False
    #
    #     print 'Check Box edior Event detected : passed first check'
    #     # Do not change the checkbox-state
    #     if event.type() == QtCore.QEvent.MouseButtonRelease or event.type() == QtCore.QEvent.MouseButtonDblClick:
    #         if event.button() != QtCore.Qt.LeftButton or not self.getCheckBoxRect(option).contains(event.pos()):
    #             return False
    #         if event.type() == QtCore.QEvent.MouseButtonDblClick:
    #             return True
    #     elif event.type() == QtCore.QEvent.KeyPress:
    #         if event.key() != QtCore.Qt.Key_Space and event.key() != QtCore.Qt.Key_Select:
    #             return False
    #         else:
    #             return False
    #
    #     # Change the checkbox-state
    #     self.setModelData(None, model, index)
    #     return True


class LayerStackListViewModel(QAbstractListModel):
    """ behavior connecting list widget to layer stack (both ways)
        Each table view represents a different configured document layer stack "set" - user can select from at least four.
        Convey layer set information to/from the document to the respective table, including selection.
        ref: http://duganchen.ca/a-pythonic-qt-list-model-implementation/
        http://doc.qt.io/qt-5/qabstractitemmodel.html#beginMoveRows
    """
    widgets = None
    doc = None
    item_delegate = None
    _last_equalizer_values = {}
    _mimetype = 'application/vnd.row.list'

    # signals
    uuidSelectionChanged = pyqtSignal(list,)  # the list is a list of the currently selected UUIDs

    def __init__(self, widgets:list, doc:Document):
        """
        Connect one or more table views to the document via this model.
        :param widgets: list of TableViews to wire up
        :param doc: document to communicate with
        :return:
        """
        super(LayerStackListViewModel, self).__init__()

        self.widgets = [ ]
        self.doc = doc
        # self._column = [self._visibilityData, self._nameData]
        self.item_delegate = LayerWidgetDelegate()

        # for now, a copout by just having a refresh to the content when document changes
        doc.didReorderLayers.connect(self.refresh)
        doc.didRemoveLayers.connect(self.drop_layers_just_removed)
        doc.didChangeColormap.connect(self.refresh)
        doc.didChangeLayerVisibility.connect(self.refresh)
        doc.didChangeLayerName.connect(self.refresh)
        doc.didAddLayer.connect(self.doc_added_layer)
        doc.willPurgeLayer.connect(self.refresh)
        doc.didSwitchLayerSet.connect(self.refresh)
        doc.didReorderAnimation.connect(self.refresh)
        doc.didCalculateLayerEqualizerValues.connect(self.update_equalizer)

        # self.setSupportedDragActions(Qt.MoveAction)

        # set up each of the widgets
        for widget in widgets:
            self._init_widget(widget)

    # TODO, this wrapper is probably not needed, possibly remove later
    def add_widget(self, listbox:QListView):
        self._init_widget(listbox)

    def _init_widget(self, listbox:QListView):
        listbox.setModel(self)
        listbox.setItemDelegate(self.item_delegate)
        listbox.setContextMenuPolicy(Qt.CustomContextMenu)
        # listbox.customContextMenuRequested.connect(self.context_menu)
        listbox.customContextMenuRequested.connect(self.menu)
        listbox.setDragEnabled(True)
        listbox.setAcceptDrops(True)
        listbox.setDropIndicatorShown(True)
        listbox.setSelectionMode(listbox.ExtendedSelection)
        # listbox.setMovement(QListView.Snap)
        # listbox.setDragDropMode(QListView.InternalMove)
        listbox.setDragDropMode(QAbstractItemView.DragDrop)
        # listbox.setDefaultDropAction(Qt.MoveAction)
        # listbox.setDragDropOverwriteMode(False)
        # listbox.entered.connect(self.layer_entered)
        # listbox.setFont(QFont('Andale Mono', 13))

        # the various signals that may result from the user changing the selections
        # listbox.activated.connect(self.changedSelection)
        # listbox.clicked.connect(self.changedSelection)
        # listbox.doubleClicked.connect(self.changedSelection)
        # listbox.pressed.connect(self.changedSelection)
        listbox.selectionModel().selectionChanged.connect(self.changedSelection)

        self.widgets.append(listbox)

    # def supportedDragActions(self):
    #     return Qt.MoveAction
    #
    def supportedDropActions(self):
        return Qt.MoveAction # | Qt.CopyAction

    def changedSelection(self, *args) :
        """connected to the various listbox signals that represent the user changing selections
        """
        selected_uuids = list(self.current_selected_uuids(self.current_set_listbox))
        self.uuidSelectionChanged.emit(selected_uuids)

    @property
    def current_set_listbox(self):
        """
        We can have several list boxes, one for each layer_set in the document.
        Return whichever one is currently active.
        :return:
        """
        # FIXME this is fugly
        for widget in self.widgets:
            if widget.isVisible():
                return widget

    def doc_added_layer(self, new_order, info, content):
        dexes = [i for i,q in enumerate(new_order) if q==None]
        # for dex in dexes:
        #     self.beginInsertRows(QModelIndex(), dex, dex)
        #     self.endInsertRows()
        self.refresh()

    def refresh(self):
        # self.beginResetModel()
        # self.endResetModel()
        self.layoutAboutToBeChanged.emit()
        self.revert()
        self.layoutChanged.emit()

        # this is an ugly way to make sure the selection stays current
        self.changedSelection(None)
        self.current_set_listbox.update()

    def current_selected_uuids(self, lbox:QListView=None):
        lbox = self.current_set_listbox if lbox is None else lbox
        if lbox is None:
            LOG.error('not sure which list box is active! oh pooh.')
            return
        for q in lbox.selectedIndexes():
            yield self.doc.uuid_for_layer(q.row())

    def select(self, uuids, lbox:QListView=None, scroll_to_show_single=True):
        lbox = self.current_set_listbox if lbox is None else lbox
        lbox.clearSelection()
        if not uuids:
            return
        # FUTURE: this is quick and dirty
        rowdict = dict((u,i) for i,u in enumerate(self.doc.current_layer_order))
        items = QItemSelection()
        q = None
        for uuid in uuids:
            row = rowdict.get(uuid, None)
            if row is None:
                LOG.error('UUID {} cannot be selected in list view'.format(uuid))
                continue
            q = self.createIndex(row, 0)
            items.select(q, q)
            lbox.selectionModel().select(items, QItemSelectionModel.Select)
            # lbox.setCurrentIndex(q)
        if scroll_to_show_single and len(uuids)==1 and q is not None:
            lbox.scrollTo(q)

    def drop_layers_just_removed(self, layer_indices, uuid, row, count):
        """
        a layer was removed in the document, update the listview
        :param layer_indices: list of new layer indices
        :param uuid:
        :return:
        """
        self.refresh()
        # self.removeRows(row, count)

    def update_equalizer(self, doc_values):
        """
        User has clicked on a point probe
        Document is conveniently providing us values for all the image layers
        Let's update the display to show them like a left-to-right equalizer
        :param doc_values: {uuid: value, value-relative-to-base, is-base:bool}, values can be NaN
        :return:
        """
        self._last_equalizer_values = doc_values
        self.refresh()

    def menu(self, pos:QPoint, *args):
        LOG.info('menu requested for layer list')
        menu = QMenu()
        actions = {}
        lbox = self.current_set_listbox
        # XXX: Normally we would create the menu and actions before hand but since we are checking the actions based
        # on selection we can't. Then we would use an ActionGroup and make it exclusive
        selected_uuids = list(self.current_selected_uuids(lbox))
        LOG.debug("selected UUID set is {0!r:s}".format(selected_uuids))
        current_colormaps = set(self.doc.colormap_for_uuids(selected_uuids))
        for cat, cat_colormaps in CATEGORIZED_COLORMAPS.items():
            submenu = QMenu(cat, parent=menu)
            for colormap in cat_colormaps.keys():
                action = submenu.addAction(colormap)
                actions[action] = colormap
                action.setCheckable(True)
                action.setChecked(colormap in current_colormaps)
            menu.addMenu(submenu)
        menu.addSeparator()
        flip_action = menu.addAction("Flip Color Limits")
        flip_action.setCheckable(True)
        flip_action.setChecked(any(self.doc.flipped_for_uuids(selected_uuids)))
        menu.addAction(flip_action)
        sel = menu.exec_(lbox.mapToGlobal(pos))
        if sel is flip_action:
            LOG.info("flipping color limits for sibling ids {0!r:s}".format(selected_uuids))
            self.doc.flip_climits_for_layers(uuids=selected_uuids)
        else:
            new_cmap = actions.get(sel, None)
            if new_cmap is not None:
                LOG.info("changing to colormap {0} for ids {1!r:s}".format(new_cmap, selected_uuids))
                self.doc.change_colormap_for_layers(name=new_cmap, uuids=selected_uuids)

    @property
    def listing(self):
        return [self.doc.get_info(dex) for dex in range(len(self.doc))]

    def dropMimeData(self, mime:QMimeData, action, row:int, column:int, parent:QModelIndex):
        LOG.debug('dropMimeData at row {}'.format(row))
        if action == Qt.IgnoreAction:
            return True

        if mime.hasFormat('text/uri-list'):
            if mime.hasUrls():
                LOG.debug('found urls in drop!')
                for qurl in mime.urls():
                    LOG.debug(qurl.path())
                    if qurl.isLocalFile():
                        path = qurl.path()
                        self.doc.open_file(path)
                return True
        elif mime.hasFormat(self._mimetype):
            # unpickle the presentation information and re-insert it
            # b = base64.decodebytes(mime.text())
            b = mime.data(self._mimetype)
            layer_set_len, insertion_info = pkl.loads(b)
            LOG.debug('dropped: {0!r:s}'.format(insertion_info))
            count = len(insertion_info)
            if row == -1:
                row = len(self.doc)  # append
            # self.insertRows(row, count)
            # for i, presentation in enumerate(l):
            #     self.setData(self.index(row+i, 0), presentation)
            order = list(range(layer_set_len))
            inserted_row_numbers = []
            # inserted_presentations = []
            # delete_these_rows = []
            insertion_point = row
            uuids = []
            for old_row, presentation in reversed(sorted(insertion_info)):
                del order[old_row]
                if old_row<insertion_point:
                    insertion_point -= 1
                inserted_row_numbers.insert(0, old_row)
                uuids.append(presentation.uuid)
                # delete_these_rows.append(old_row if old_row<row else old_row+count)
                # inserted_presentations.append(presentation)
            order = order[:insertion_point] + inserted_row_numbers + order[insertion_point:]
            LOG.debug('new order after drop {0!r:s}'.format(order))
            self.select([])
            self.doc.reorder_by_indices(order)
            # self.doc.insert_layer_prez(row, inserted_presentations)
            # LOG.debug('after insertion removing rows {0!r:s}'.format(delete_these_rows))
            # for exrow in delete_these_rows:
            #     self.doc.remove_layer_prez(exrow)
            # self.doc.didReorderLayers.emit(order)  # FUTURE: not our business to be emitting on behalf of the document
            assert(count==len(insertion_info))
            return True
        return False
        # return super(LayerStackListViewModel, self).dropMimeData(mime, action, row, column, parent)

    def mimeData(self, list_of_QModelIndex):
        l = []
        for index in list_of_QModelIndex:
            # create a list of prez tuples showing how layers are presented
            if index.isValid():
                l.append((index.row(), self.doc[index.row()]))
        p = pkl.dumps((len(self.doc.current_layer_set), l), pkl.HIGHEST_PROTOCOL)
        mime = QMimeData()
        # t = base64.encodebytes(p).decode('ascii')
        # LOG.debug('mimetext for drag is "{}"'.format(t))
        mime.setData(self._mimetype, p)
        LOG.debug('presenting mime data for {0!r:s}'.format(l))
        return mime

    def mimeTypes(self):
        return ['text/uri-list', self._mimetype]  # ref https://github.com/shotgunsoftware/pyqt-uploader/blob/master/uploader.py

    def flags(self, index):
        # flags = super(LayerStackListViewModel, self).flags(index)
        if index.isValid():
            flags = (Qt.ItemIsEnabled |
                     Qt.ItemIsSelectable |
                     Qt.ItemIsDragEnabled |
                     Qt.ItemIsUserCheckable |
                     Qt.ItemIsEditable)
        else:
            flags = Qt.ItemIsDropEnabled
        return flags

    def rowCount(self, QModelIndex_parent=None, *args, **kwargs):
        # LOG.debug('{} layers'.format(len(self.doc)))
        return len(self.doc)

    def data(self, index:QModelIndex, role:int=None):
        if not index.isValid():
            return None
        row = index.row()
        # col = index.column()
        el = self.listing
        info = el[row] if row<len(self.doc) else None
        if not info:
            return None
        leroy = self._last_equalizer_values.get(info[INFO.UUID], None)
        if role == Qt.UserRole:
            return leroy
        elif role == Qt.EditRole:
            return self.doc[index.row()] if index.row()<len(self.doc) else None
        elif role == Qt.CheckStateRole:
            check = Qt.Checked if self.doc.is_layer_visible(row) else Qt.Unchecked
            return check
        elif role == Qt.ToolTipRole:
            if not leroy:
                return None
            value, normalized = leroy[:2]
            return str(value)
        elif role == Qt.DisplayRole:
            lao = self.doc.layer_animation_order(row)
            name = info[INFO.NAME]
            # return  ('[-]  ' if lao is None else '[{}]'.format(lao+1)) + el[row]['name']
<<<<<<< HEAD
            # if leroy:
            #     data = '[%.2f] ' % leroy[0]
            #     return data + name
=======
            if leroy:
                data = '[%.2f%s] ' % (leroy[0], leroy[2])
                return data + name
>>>>>>> 48e15616
            return name
        return None

    def setData(self, index:QModelIndex, data, role:int=None):
        LOG.debug('setData {0!r:s}'.format(data))
        if not index.isValid():
            return False
        if role == Qt.EditRole:
            if isinstance(data, str):
                LOG.debug("changing row {0:d} name to {1!r:s}".format(index.row(), data))
                if not data:
                    LOG.warning("skipping rename to nothing")
                else:
                    self.doc.change_layer_name(index.row(), data)
                    self.dataChanged.emit(index, index)
                return True
            else:
                LOG.debug("data type is {0!r:s}".format(type(data)))
        elif role == Qt.CheckStateRole:
            newvalue = True if data==Qt.Checked else False
            LOG.debug('toggle layer visibility for row {} to {}'.format(index.row(), newvalue))
            self.doc.toggle_layer_visibility(index.row(), newvalue)
            self.dataChanged.emit(index, index)
            return True
        elif role==Qt.ItemDataRole:
            LOG.warning('attempting to change layer')
            # self.doc.replace_layer()
            # FIXME implement this
            self.dataChanged.emit(index, index)
            return True
        elif role==Qt.DisplayRole:
            if index.isValid():
                LOG.debug("changing row {} name to {0!r:s}".format(index.row(), data))
                self.doc.change_layer_name(index.row(), data)
                return True
        return False

    def insertRows(self, row, count, parent=QModelIndex()):
        self.beginInsertRows(QModelIndex(), row, row+count-1)
        LOG.debug(">>>> INSERT {} rows".format(count))
        # TODO: insert 'count' empty rows into document
        self.endInsertRows()
        return True

    def removeRows(self, row, count, QModelIndex_parent=None, *args, **kwargs):
        self.beginRemoveRows(QModelIndex(), row, row+count-1)
        LOG.debug(">>>> REMOVE {} rows at {}".format(count, row))
        # self.doc.remove_layer_prez(row, count)
        self.endRemoveRows()
        return True

    # def dragEnterEvent(self, event):
    #     if event.mimeData().hasUrls:
    #         event.accept()
    #
    #     else:
    #         event.ignore()
    #
    # def dragMoveEvent(self, event):
    #     if event.mimeData().hasUrls:
    #         event.setDropAction(QtCore.Qt.CopyAction)
    #         event.accept()
    #
    #     else:
    #         event.ignore()
    #
    # def dropEvent(self, event):
    #     if event.mimeData().hasUrls:
    #         event.setDropAction(QtCore.Qt.CopyAction)
    #         event.accept()
    #
    #         filePaths = [
    #             str(url.toLocalFile())
    #             for url in event.mimeData().urls()
    #         ]
    #
    #         self.dropped.emit(filePaths)
    #
    #     else:
    #         event.ignore()

        # self.widget().clear()
        # for x in self.doc.asListing():
        #     self.widget().addItem(x['name'])
<|MERGE_RESOLUTION|>--- conflicted
+++ resolved
@@ -74,17 +74,12 @@
 
         # add an equalizer bar
         # painter.setPen(QPen(Qt.blue))
-        color = QColor(64, 255, 64, 64)
+        color = QColor(64, 24, 255, 64)
         painter.setPen(QPen(color))
         value = index.data(Qt.UserRole)
         rect = option.rect
         if value:
-<<<<<<< HEAD
-            value, bar = value
-=======
             value, bar, unit = value
-            rect = option.rect
->>>>>>> 48e15616
             w = bar * float(rect.width())
             # h = 4
             # r = QRect(rect.left(), rect.top() + rect.height() - h, int(w), h)
@@ -92,10 +87,13 @@
             painter.fillRect(r, color)
             # h = 8
             # r = QRect(rect.left(), rect.top() + rect.height() - h, int(w), h)
-        r = QRect(rect.left(), rect.top(), rect.width(), rect.height()-18)
-        shiftopt = QStyleOptionViewItem(option)
-        shiftopt.rect = r
-        super(LayerWidgetDelegate, self).paint(painter, shiftopt, index)
+            # r = QRect(rect.left()+48, rect.top(), rect.width()-48, rect.height())
+            # painter.setFont(self.font)
+            # shiftopt = QStyleOptionViewItem(option)
+            # shiftopt.rect = r
+            # painter.setPen(Qt.darkBlue)
+            # painter.drawText(rect.left() + 2, rect.top() + 4, '%7.2f' % value)
+        super(LayerWidgetDelegate, self).paint(painter, option, index)
 
         if value:
             painter.setFont(self.font)
@@ -493,15 +491,9 @@
             lao = self.doc.layer_animation_order(row)
             name = info[INFO.NAME]
             # return  ('[-]  ' if lao is None else '[{}]'.format(lao+1)) + el[row]['name']
-<<<<<<< HEAD
             # if leroy:
             #     data = '[%.2f] ' % leroy[0]
             #     return data + name
-=======
-            if leroy:
-                data = '[%.2f%s] ' % (leroy[0], leroy[2])
-                return data + name
->>>>>>> 48e15616
             return name
         return None
 

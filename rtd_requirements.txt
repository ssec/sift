--- conflicted
+++ resolved
@@ -11,8 +11,5 @@
 donfig
 psutil
 setuptools>=65.5.1 # not directly required, pinned by Snyk to avoid a vulnerability
-<<<<<<< HEAD
 urllib3>=2.2.2 # not directly required, pinned by Snyk to avoid a vulnerability
-=======
-requests>=2.32.0 # not directly required, pinned by Snyk to avoid a vulnerability
->>>>>>> e33b3e94
+requests>=2.32.0 # not directly required, pinned by Snyk to avoid a vulnerability
#!/usr/bin/env python
# -*- coding: utf-8 -*-
"""
.py
~~~

PURPOSE


REFERENCES


REQUIRES


:author: R.K.Garcia <rayg@ssec.wisc.edu>
:copyright: 2014 by University of Wisconsin Regents, see AUTHORS for more details
:license: GPLv3, see LICENSE for more details
"""

__author__ = 'rayg'

import asyncio
import logging
import os
import sys
<<<<<<< HEAD
=======
from PyQt5 import QtGui, QtWidgets
>>>>>>> 45ec7e3d
from collections import OrderedDict
from functools import partial
from glob import glob
import typing as typ
from uuid import UUID

from PyQt4 import QtCore, QtGui
from quamash import QEventLoop
from vispy import app

import sift.ui.open_cache_dialog_ui as open_cache_dialog_ui
from sift import __version__
from sift.common import Info, Tool, CompositeType, get_font_size
from sift.control.doc_ws_as_timeline_scene import SiftDocumentAsFramesInTracks
from sift.control.layer_info import SingleLayerInfoPane
from sift.control.layer_tree import LayerStackTreeViewModel
from sift.control.rgb_behaviors import UserModifiesRGBLayers
from sift.model.document import Document
from sift.model.layer import DocRGBLayer
from sift.queue import TaskQueue, TASK_PROGRESS, TASK_DOING
# this is generated with pyuic4 pov_main.ui >pov_main_ui.py
from sift.ui.pov_main_ui import Ui_MainWindow
from sift.util import (WORKSPACE_DB_DIR,
                       DOCUMENT_SETTINGS_DIR,
                       get_package_data_dir,
                       check_grib_definition_dir,
                       check_imageio_deps)
from sift.view.colormap_editor import ColormapEditor
from sift.view.create_algebraic import CreateAlgebraicDialog
from sift.view.export_image import ExportImageHelper
from sift.view.probes import ProbeGraphManager, DEFAULT_POINT_PROBE
from sift.view.rgb_config import RGBLayerConfigPane
from sift.view.scene_graph import SceneGraphManager
from sift.workspace import Workspace
from sift.workspace.collector import ResourceSearchPathCollector

app_object = app.use_app('pyqt5')
APP: QtGui.QApplication = app_object.native
LOOP = QEventLoop(APP)
asyncio.set_event_loop(LOOP)  # NEW must set the event loop

LOG = logging.getLogger(__name__)
PROGRESS_BAR_MAX = 1000
STATUS_BAR_DURATION = 2000  # ms


def test_layers_from_directory(doc, layer_tiff_glob):
    return doc.open_file(glob(layer_tiff_glob))


def test_layers(doc, glob_pattern=None):
    if glob_pattern:
        return test_layers_from_directory(doc, glob_pattern)
    return []


async def do_test_cycle(txt: QtWidgets.QWidget):
    from asyncio import sleep
    n = 0
    while True:
        txt.setText(str(n))
        await sleep(1)
        n += 1


class OpenCacheDialog(QtWidgets.QDialog):
    _opener = None
    _remover = None

    def __init__(self, parent, opener, remover):
        super(OpenCacheDialog, self).__init__(parent)
        self.ui = open_cache_dialog_ui.Ui_openFromCacheDialog()
        self.ui.setupUi(self)
        self.ui.cacheListWidget.setSelectionMode(QtWidgets.QListWidget.ExtendedSelection)
        self.ui.removeFromCacheButton.clicked.connect(self._do_remove)
        self._opener = opener
        self._remover = remover

    def activate(self, uuid_to_name):
        self.ui.cacheListWidget.clear()
        # assume uuid_to_name is already an OrderedDict:
        sorted_items = uuid_to_name.items()
        # sorted_items = sorted(uuid_to_name.items(),
        #                       key=lambda x: x[1])
        for uuid, name in sorted_items:
            li = QtWidgets.QListWidgetItem(name)
            li.setData(QtCore.Qt.UserRole, uuid)
            self.ui.cacheListWidget.addItem(li)
        self.show()

    def _do_remove(self, *args, **kwargs):
        to_remove = []
        for item in self.ui.cacheListWidget.selectedItems():
            to_remove.append(item.data(QtCore.Qt.UserRole))
            self.ui.cacheListWidget.removeItemWidget(item)
        self._remover(to_remove)
        self.hide()

    def accept(self, *args, **kwargs):
        self.hide()
        to_open = [item.data(QtCore.Qt.UserRole)
                   for item in self.ui.cacheListWidget.selectedItems()]
        LOG.info("opening from cache: " + repr(to_open))
        self._opener(to_open)

    def reject(self, *args, **kwargs):
        self.hide()


class AnimationSpeedPopupWindow(QtWidgets.QWidget):
    _slider = None
    _active = False

    def __init__(self, slot, *args, **kwargs):
        super(AnimationSpeedPopupWindow, self).__init__(*args, **kwargs)
        from PyQt5.QtCore import Qt
        self.setWindowFlags(Qt.FramelessWindowHint | Qt.Popup)
        self.setFocusPolicy(Qt.ClickFocus)
        self.setToolTip('Set animation speed')
        self._slider = QtWidgets.QSlider(parent=self)
        # n, x = self._convert(10, reverse=True), self._convert(5000, reverse=True)
        n, x = 2, 150  # frames per 10 seconds
        self._slider.setRange(n, x)  #
        # self._slider.setSingleStep(1)
        # self._slider.setInvertedAppearance(True)
        self._slot = slot
        self._slider.valueChanged.connect(self._changed)
        self._layout = QtWidgets.QHBoxLayout()
        self._layout.addWidget(self._slider)
        self.setLayout(self._layout)

    def _convert(self, val: int, reverse: bool = False) -> float:
        """Map 1..100 nonlinearly to 10ms .. 5000ms.

        Args:
            val: raw value to remap to milliseconds
            reverse: when True, reverse conversion milliseconds to ticks

        Returns: converted value
        """
        if reverse:  # convert milliseconds to fp10s
            fp10s = 10000.0 / float(val)
            return fp10s
        else:
            ms = 10000.0 / float(val)
            return ms

    def _changed(self, value):
        if not self._active:
            return
        fps = float(value) / 10.0
        self.setToolTip('{0:.1f} fps'.format(fps))
        val = self._convert(value)
        self._slot(val)

    def show_at(self, pos, val):
        from PyQt5.QtCore import QRect, QPoint, QSize
        sz = QSize(40, 180)
        pt = QPoint(pos.x() - 20, pos.y() - 160)
        rect = QRect(pt, sz)
        self.setGeometry(rect)
        self.show()
        self._slider.setValue(int(self._convert(val, reverse=True)))
        self._active = True

    def focusOutEvent(self, *args, **kwargs):
        self.hide()
        self._active = False


def _recursive_split(path):
    dn, fn = os.path.split(path)
    if dn and not fn:
        yield dn
    if len(dn) > 0 and dn != path and len(fn) > 0:
        for pc in _recursive_split(dn):
            yield pc
    if len(fn):
        yield fn


def _common_path_prefix_seq(paths):
    pathlists = [list(_recursive_split(path)) for path in paths]
    for component_list in zip(*pathlists):
        if all(c == component_list[0] for c in component_list[1:]):
            yield component_list[0]
        else:
            break


def _common_path_prefix(paths):
    "find the most common directory shared by a list of paths"
    paths = list(paths)
    LOG.debug('looking for common path prefix for {}'.format(repr(paths)))
    if len(paths) == 1:
        return os.path.split(paths[0])[0]
    parts = list(_common_path_prefix_seq(paths))
    if parts:
        return os.path.join(*parts)
    else:
        return None


<<<<<<< HEAD
class UserControlsAnimation(QtCore.QObject):
    """Controller behavior focused around animation bar and next/last key bindings.

    Connects between document, scene graph manager, layer list view of document; uses UI elements.
    Is composed into MainWindow.
    - scrub left and right on slider
    - next and last timestep (if time animation)
    - next and last bandstep (if band animation)
    - update time display above time slider
    - update animation rate using popup widget
    """
    ui = None
    document: Document = None
    scene_manager: SceneGraphManager = None
    layer_list_model: LayerStackTreeViewModel = None
=======
class Main(QtWidgets.QMainWindow):
    _last_open_dir = None  # directory to open files in
    _recent_files_menu = None  # QMenu
>>>>>>> 45ec7e3d
    _animation_speed_popup = None  # window we'll show temporarily with animation speed popup

    def __init__(self, ui,
                 scene_manager: SceneGraphManager,
                 document: Document,
                 layer_list_model: LayerStackTreeViewModel
                 ):
        """
        Args:
            ui: QtDesigner UI element tree for application
            scene_manager: Map display manager, needed for controller screen animation
            document: document object, needed for sibling lookups
            layer_list_model: model used to display current layer list, needed for selection
        """
        super(UserControlsAnimation, self).__init__()
        self.ui = ui
        self.scene_manager = scene_manager
        self.document = document
        self.layer_list_model = layer_list_model

        self.scene_manager.didChangeFrame.connect(self.update_frame_slider)
        self.ui.animPlayPause.clicked.connect(self.toggle_animation)
        self.ui.animPlayPause.setContextMenuPolicy(QtCore.Qt.CustomContextMenu)
        self.ui.animPlayPause.customContextMenuRequested.connect(self.show_animation_speed_slider)

        self.ui.animForward.clicked.connect(self.next_frame)
        self.ui.animBack.clicked.connect(self.prev_frame)

        # allow animation slider to set animation frame being displayed:
        self.ui.animationSlider.valueChanged.connect(self.animation_slider_jump_frame)

        # allow animation, once stopped, to propagate visibility to the document and layerlist:
        self.scene_manager.didChangeLayerVisibility.connect(self.document.animation_changed_visibility)

        self.document.didSwitchLayerSet.connect(self.animation_reset_by_layer_set_switch)
        self.document.didChangeLayerVisibility.connect(self.update_frame_time_to_top_visible)
        self.document.didReorderLayers.connect(self.update_frame_time_to_top_visible)
        self.document.didRemoveLayers.connect(self.update_frame_time_to_top_visible)
        self.document.didAddBasicLayer.connect(self.update_frame_time_to_top_visible)
        self.document.didAddCompositeLayer.connect(self.update_frame_time_to_top_visible)

    def next_frame(self, *args, **kwargs):
        """Advance a frame along the animation order."""
        self.scene_manager.layer_set.animating = False
        self.scene_manager.layer_set.next_frame()

    def prev_frame(self, *args, **kwargs):
        """Retreat a frame along the animation list."""
        self.scene_manager.layer_set.animating = False
        self.scene_manager.layer_set.next_frame(frame_number=-1)

    def reset_frame_slider(self, *args, **kwargs):
        """Reset frame slider to show current animation state in document when aniamtion list changes."""
        frame_count = len(self.document.current_animation_order)
        frame_index = None  # self.scene_manager.layer_set._frame_number  # FIXME BAAD
        self.ui.animationSlider.setRange(0, frame_count - 1)
        self.ui.animationSlider.setValue(frame_index or 0)
        self.ui.animPlayPause.setDown(False)
        self.ui.animationSlider.repaint()
        self.update_frame_time_to_top_visible()

    def update_frame_slider(self, frame_info):
        """
        Update animation frame slider and time display to reflect current document animation state.
        Args:
            frame_info: tuple, ultimately from SceneGraphManager.layer_set callback
        """
        frame_index, frame_count, animating, uuid = frame_info[:4]
        self.ui.animationSlider.setRange(0, frame_count - 1)
        self.ui.animationSlider.setValue(frame_index or 0)
        # LOG.debug('did update animation slider {} {}'.format(frame_index, frame_count))
        self.ui.animPlayPause.setDown(animating)
        self.ui.animationSlider.repaint()
        if animating:
            self.ui.animationLabel.setText(self.document.time_label_for_uuid(uuid))
        else:
            self.update_frame_time_to_top_visible()

    def update_frame_time_to_top_visible(self, *args):
        """Update frame slider's time display to show the current top layer's time."""
        # FUTURE: don't address layer set directly
        self.ui.animationLabel.setText(self.document.time_label_for_uuid(self.scene_manager.layer_set.top_layer_uuid()))

    def animation_slider_jump_frame(self, event, *args, **kwargs):
        """Update display to match frame slider change."""
        frame = self.ui.animationSlider.value()
        self.scene_manager.set_frame_number(frame)
        # TODO: update layer list to reflect what layers are visible/hidden?

    def _next_last_time_visibility(self, direction=0, *args, **kwargs):
        LOG.info('time incr {}'.format(direction))
        # TODO: if this frame is part of the animation sequence, update the slider as well!
        uuids = self.layer_list_model.current_selected_uuids()
        if not uuids:
            self.ui.statusbar.showMessage('ERROR: No layer selected', STATUS_BAR_DURATION)
        new_focus = None
        for uuid in uuids:
            new_focus = self.document.next_last_step(uuid, direction, bandwise=False)
        return new_focus

    def update_slider_if_frame_is_in_animation(self, uuid, **kwargs):
        """Update frame slider to the specified frame UUID, but only if it's part of animation order."""
        # FUTURE: this could be a cheaper operation but it's probably fine since it's input-driven
        cao = self.document.current_animation_order
        try:
            dex = cao.index(uuid)
        except ValueError:
            return
        frame_change_tuple = (dex, len(cao), False, uuid)
        self.update_frame_slider(frame_change_tuple)

    def next_last_time(self, direction=0, *args, **kwargs):
        """Move forward (direction=+1) or backward (-1) a time step in animation order."""
        self.scene_manager.layer_set.animating = False
        new_focus = self._next_last_time_visibility(direction=direction)
        self.layer_list_model.select([new_focus])
        # if this part of the animation cycle, update the animation slider and displayed time as well
        self.update_slider_if_frame_is_in_animation(new_focus)
        return new_focus

    def next_last_band(self, direction=0, *args, **kwargs):
        """Move forward (direction=+1) or backward (-1) a band step in animation order."""
        LOG.info('band incr {}'.format(direction))
        uuids = self.layer_list_model.current_selected_uuids()
        new_focus = None
        if not uuids:
            pass  # FIXME: notify user
        for uuid in uuids:
            new_focus = self.document.next_last_step(uuid, direction, bandwise=True)
        if new_focus is not None:
            self.layer_list_model.select([new_focus])
            self.update_frame_time_to_top_visible()
            self.update_slider_if_frame_is_in_animation(new_focus)

    def set_animation_speed(self, milliseconds):
        """Change frame rate as measured in milliseconds."""
        LOG.info('animation speed set to {}ms'.format(milliseconds))
        self.scene_manager.layer_set.animation_speed = milliseconds

    def show_animation_speed_slider(self, pos: QtCore.QPoint, *args):
        """Show frame-rate slider as a pop-up control, at current mouse position."""
        LOG.info('menu requested for animation control')
        gpos = self.ui.animPlayPause.mapToGlobal(pos)

        if self._animation_speed_popup is None:
            self._animation_speed_popup = popup = AnimationSpeedPopupWindow(slot=self.set_animation_speed, parent=None)
        else:
            popup = self._animation_speed_popup
        if not popup.isVisible():
            popup.show_at(gpos, self.scene_manager.layer_set.animation_speed)

    def animation_reset_by_layer_set_switch(self, *args, **kwargs):
        """Perform necessary control resets when document layer set is swapped."""
        self.reset_frame_slider()
        self.update_frame_time_to_top_visible()

    def change_animation_to_current_selection_siblings(self, *args, **kwargs):
        """Assign new animation order based on selection."""
        uuid = self._next_last_time_visibility(direction=0)
        if uuid is None:
            self.ui.statusbar.showMessage("ERROR: No layer selected", STATUS_BAR_DURATION)
            return
        # calculate the new animation sequence by consulting the guidebook
        uuids = self.document.animate_siblings_of_layer(uuid)
        if uuids:
            self.ui.statusbar.showMessage("Info: Frame order updated", STATUS_BAR_DURATION)
            self.layer_list_model.select(uuids)
        else:
            self.ui.statusbar.showMessage("ERROR: Layer with time steps or band siblings needed", STATUS_BAR_DURATION)
        LOG.info('using siblings of {} for animation loop'.format(uuids[0] if uuids else '-unknown-'))

    def toggle_animation(self, action: QtGui.QAction = None, *args):
        """Toggle animation on/off."""
        new_state = self.scene_manager.layer_set.toggle_animation()
        self.ui.animPlayPause.setChecked(new_state)


class Main(QtGui.QMainWindow):
    _last_open_dir: str = None  # directory to open files in
    _recent_files_menu: QtGui.QMenu = None  # QMenu
    _open_cache_dialog: QtGui.QDialog = None
    _screenshot_dialog: QtGui.QDialog = None
    _cmap_editor = None  # Gradient editor widget
    _resource_collector: ResourceSearchPathCollector = None
    _resource_collector_timer: QtCore.QTimer = None
    _timeline_scene: SiftDocumentAsFramesInTracks = None

    def interactive_open_files(self, *args, files=None, **kwargs):
        self.scene_manager.layer_set.animating = False
        # http://pyqt.sourceforge.net/Docs/PyQt4/qfiledialog.html#getOpenFileNames
        filename_filters = [
            # 'All files (*.*)',
            'All supported files (*.nc *.nc4)',
            'GOES-16 NetCDF (*.nc *.nc4)',
        ]
        filter_str = ';;'.join(filename_filters)
        files = QtWidgets.QFileDialog.getOpenFileNames(self,
                                                   "Select one or more files to open",
                                                   self._last_open_dir or os.getenv("HOME"),
                                                   filter_str)[0]
        self.open_paths(files)

    def _bgnd_open_paths(self, paths, uuid_list, **importer_kwargs):
        """Background task runs on a secondary thread
        """
        LOG.info("opening products from {} paths in background".format(
            len(paths)))
        for progress in self.document.import_files(paths, **importer_kwargs):
            yield progress
            uuid_list.append(progress['uuid'])
        yield {TASK_DOING: 'products loaded from paths', TASK_PROGRESS: 1.0}

    def _bgnd_open_paths_finish(self, isok: bool, uuid_list: typ.List[UUID]):
        """Main thread finalization after background imports are done.

        Args:
            isok: whether _bgnd_open_paths ran without exception
            uuid_list: list of UUIDs it generated
        """
        if not uuid_list:
            raise ValueError("no UUIDs provided by background open in _bgnd_open_paths_when_done")
        if not isok:
            raise ValueError("background open did not succeed")
        uuid = uuid_list[-1]
        self.layer_list_model.select([uuid])
        # set the animation based on the last added (topmost) layer
        self.document.animate_siblings_of_layer(uuid)
        # force the newest layer to be visible
        self.document.next_last_step(uuid)

    def open_paths(self, paths, **importer_kwargs):
        paths = list(paths)
        if not paths:
            return
        uli = []
        bop = partial(self._bgnd_open_paths, uuid_list=uli, **importer_kwargs)
        bopf = partial(self._bgnd_open_paths_finish, uuid_list=uli)
        self.queue.add("load_files", bop(paths), "Open {} files".format(len(paths)), and_then=bopf, interactive=False)
        # don't use <algebraic layer ...> type paths
        self._last_open_dir = _common_path_prefix([x for x in paths if x[0] != '<']) or self._last_open_dir
        self.update_recent_file_menu()

    def activate_products_by_uuid(self, uuids):
        uuids = list(uuids)
        if not uuids:
            return
        for uuid in uuids:
            self.document.activate_product_uuid_as_new_layer(uuid)
        uuid = uuids[-1]
        self.layer_list_model.select([uuid])
        # set the animation based on the last added (topmost) layer
        self.document.animate_siblings_of_layer(uuid)
        # force the newest layer to be visible
        self.document.next_last_step(uuid)
        # don't use <algebraic layer ...> type paths

    def dropEvent(self, event):
        LOG.debug('drop event on mainwindow')
        mime = event.mimeData()
        if mime.hasUrls:
            event.setDropAction(QtCore.Qt.CopyAction)
            event.accept()
            for url in mime.urls():
                path = str(url.toLocalFile())
                LOG.info('about to open {}'.format(path))
                self.document.open_file(path)
        else:
            event.ignore()

    def change_tool(self, checked, name=Tool.PAN_ZOOM):
        if checked is not True:
            return
        self.scene_manager.change_tool(name)

    def update_recent_file_menu(self, *args, **kwargs):
        uuid_to_name = self.workspace.recently_used_products()
        LOG.debug('recent uuids: {}'.format(repr(uuid_to_name.keys())))
        self._recent_files_menu.clear()
        for uuid, p_name in uuid_to_name.items():
            def openit(checked=False, uuid=uuid):
                LOG.debug('open recent product {}'.format(uuid))
                self.scene_manager.layer_set.animating = False
                self.activate_products_by_uuid([uuid])

            open_action = QtWidgets.QAction(p_name, self)
            open_action.triggered.connect(openit)
            self._recent_files_menu.addAction(open_action)

    def update_progress_bar(self, status_info, *args, **kwargs):
        active = status_info[0] if len(status_info) > 0 else None
        # LOG.debug('{0!r:s}'.format(status_info))
        val = active[TASK_PROGRESS] if active else 0.0
        txt = active[TASK_DOING] if active else ''
        val = self.queue.progress_ratio(val)
        self.ui.progressBar.setValue(int(val * PROGRESS_BAR_MAX))
        self.ui.progressText.setText(txt)
        # LOG.warning('progress bar updated to {}'.format(val))

    def toggle_visibility_on_selected_layers(self, *args, **kwargs):
        uuids = self.layer_list_model.current_selected_uuids()
        self.document.toggle_layer_visibility(uuids)
        self.animation.update_frame_time_to_top_visible()

    def remove_layer(self, *args, **kwargs):
        uuids = self.layer_list_model.current_selected_uuids()
        rgb_uuids_handled = set()
        uuids_to_remove = set()
        # if we are deleting an RGB layer then we have to remove all of them
        uuids = list(uuids)
        for uuid in uuids:
            layer = self.document[uuid]
            if not isinstance(layer, DocRGBLayer):
                uuids_to_remove.add(uuid)
                continue
            elif uuid in rgb_uuids_handled:
                continue

            rgbs_uuids = self.document.family_uuids_for_uuid(uuid, active_only=True)
            all_rgbs_uuids = self.document.family_uuids_for_uuid(uuid)
            if all(l_uuid in uuids for l_uuid in rgbs_uuids):
                # there is only one of these RGBs so just remove it
                # or they have selected all of the layers in this family
                rgb_uuids_handled.update(all_rgbs_uuids)
                uuids_to_remove.update(all_rgbs_uuids)
                continue

            # Ask the user if this is what they want
            msg_box = QtWidgets.QMessageBox()
            msg_box.setText("Deleting RGB layer, delete all times for this RGB?")
            msg_box.setInformativeText("All related RGBs must also be deleted.")
            msg_box.setStandardButtons(msg_box.Yes | msg_box.No)
            msg_box.setDefaultButton(msg_box.No)
            response = msg_box.exec_()
            if response == msg_box.Yes:
                LOG.debug("Setting all RGB family UUIDs to be removed: %s", uuid)
                rgb_uuids_handled.update(all_rgbs_uuids)
                uuids_to_remove.update(all_rgbs_uuids)
            else:
                LOG.debug("Will not delete RGB or its family: %s", uuid)
                rgb_uuids_handled.update(all_rgbs_uuids)
                continue

        if uuids_to_remove:
            self.document.remove_layers_from_all_sets(uuids_to_remove)

    def _refresh_probe_results(self, *args):
        arg1 = args[0]
        if isinstance(arg1, dict):
            # Given a dictionary of changes
            uuids = arg1.keys()
        else:
            uuids = [arg1]
        _state, _xy_pos = self.graphManager.current_point_probe_status(DEFAULT_POINT_PROBE)
        self.document.update_equalizer_values(DEFAULT_POINT_PROBE, _state, _xy_pos, uuids=uuids)

    def update_point_probe_text(self, probe_name, state=None, xy_pos=None, uuid=None, animating=None):
        if uuid is None:
            uuid = self.document.current_visible_layer_uuid
        if state is None or xy_pos is None:
            _state, _xy_pos = self.graphManager.current_point_probe_status(probe_name)
            if state is None:
                state = _state
            if xy_pos is None:
                xy_pos = _xy_pos

        if xy_pos is not None and state:
            lon, lat = xy_pos
            lon = lon % 360 if lon > 0 else lon % -360 + 360
            lon = lon - 360 if lon > 180 else lon
            lon_str = "{:>6.02f} {}".format(abs(lon), "W" if lon < 0 else "E")
            lat_str = "{:>6.02f} {}".format(abs(lat), "S" if lat < 0 else "N")
            probe_loc = "{}, {}".format(lon_str, lat_str)
        else:
            probe_loc = "{:>6s}  , {:>6s}  ".format("N/A", "N/A")

        if animating:
            data_str = "<animating>"
        elif state and uuid is not None:
            try:
                data_point = self.workspace.get_content_point(uuid, xy_pos)
            except ValueError:
                LOG.debug("Could not get data value", exc_info=True)
                data_point = None

            if data_point is None:
                data_str = "N/A"
                layer_str = "N/A"
            else:
                info = self.document[uuid]
                unit_info = info[Info.UNIT_CONVERSION]
                data_point = unit_info[1](data_point)
                data_str = unit_info[2](data_point, numeric=False)
                if info.get(Info.CENTRAL_WAVELENGTH):
                    wl = info[Info.CENTRAL_WAVELENGTH]
                    if wl < 4.1:
                        wl_str = "{:0.02f} µm".format(wl)
                    else:
                        wl_str = "{:0.01f} µm".format(wl)
                    layer_str = "{}, {}".format(info[Info.SHORT_NAME],
                                                wl_str)
                else:
                    layer_str = info[Info.SHORT_NAME]
        else:
            data_str = "N/A"
            layer_str = "N/A"
        self.ui.cursorProbeLayer.setText(layer_str)
        self.ui.cursorProbeText.setText("{} ({})".format(data_str, probe_loc))

    def _init_timeline(self, doc: Document, ws: Workspace):
        gv = self.ui.timelineView

        # set up the widget itself
        gv.setViewportUpdateMode(QtGui.QGraphicsView.FullViewportUpdate)
        gv.setHorizontalScrollBarPolicy(QtCore.Qt.ScrollBarAlwaysOn)
        gv.setVerticalScrollBarPolicy(QtCore.Qt.ScrollBarAsNeeded)
        # gv.setRenderHints(QtGui.QPainter.Antialiasing)

        # connect up the scene
        doc.sync_potential_tracks_from_metadata()
        LOG.debug("Potential tracks: {}".format(repr(doc.track_order)))
        self._timeline_scene = SiftDocumentAsFramesInTracks(doc, self.workspace)
        gv.setScene(self._timeline_scene)
        APP.aboutToQuit.connect(self._timeline_scene.clear)

        self._timeline_scene.sync_items()

        def center_timeline_view_on_single_frame(frame_uuids, gv=gv, timeline_scene=self._timeline_scene):
            frame_uuids = list(frame_uuids) if not isinstance(frame_uuids, list) else frame_uuids
            # FIXME: again, we're assuming product id = frame id = layer id
            if len(frame_uuids) == 1 and gv.isVisible():
                LOG.debug('centering timeline view on single selected frame')

                timeline_scene.center_view_on_frame(gv, frame_uuids[0])

        self.layer_list_model.uuidSelectionChanged.connect(center_timeline_view_on_single_frame)

    def __init__(self, config_dir=None, workspace_dir=None, cache_size=None, glob_pattern=None, search_paths=None,
                 border_shapefile=None, center=None, clear_workspace=False):
        super(Main, self).__init__()
        self.ui = Ui_MainWindow()
        self.ui.setupUi(self)
        # FIXME: Slider does not currently work as intended. Re-enable later
        self.ui.timelineScaleSlider.setDisabled(True)

        self._init_font_sizes()

        self.setWindowTitle(self.windowTitle().replace("|X.X.X|", __version__))
        self._init_arrange_panes()

        self.queue = TaskQueue()
        self.ui.progressBar.setRange(0, PROGRESS_BAR_MAX)
        self.queue.didMakeProgress.connect(self.update_progress_bar)

        # create manager and helper classes
        self.workspace = Workspace(workspace_dir, max_size_gb=cache_size, queue=self.queue,
                                   initial_clear=clear_workspace)
        self.document = doc = Document(self.workspace, config_dir=config_dir, queue=self.queue)
        self.scene_manager = SceneGraphManager(doc, self.workspace, self.queue,
                                               border_shapefile=border_shapefile,
                                               center=center,
                                               parent=self)
        self.export_image = ExportImageHelper(self, self.document, self.scene_manager)

        self._init_layer_panes()
        self._init_rgb_pane()
        self._init_map_widget()

        self.animation = UserControlsAnimation(self.ui,
                                               self.scene_manager,
                                               self.document,
                                               self.layer_list_model
                                               )

        # disable close button on panes
        for pane in [self.ui.areaProbePane, self.ui.layersPane, self.ui.layerDetailsPane, self.ui.rgbConfigPane]:
            pane.setFeatures(QtWidgets.QDockWidget.DockWidgetFloatable |
                             QtWidgets.QDockWidget.DockWidgetMovable)

        test_layers(self.document, glob_pattern=glob_pattern)

        # quamash async test pattern updates a control once a second
        # loop.create_task(do_test_cycle(self.ui.cursorProbeText))

        # Interaction Setup
        self._init_key_releases()

        self.scheduler = QtCore.QTimer(parent=self)
        self.scheduler.setInterval(200.0)
        self.scheduler.timeout.connect(partial(self.scene_manager.on_view_change, self.scheduler))

        def start_wrapper(timer, event):
            """Simple wrapper around a timers start method so we can accept but ignore the event provided
            """
            timer.start()

        self.scene_manager.main_view.scene.transform.changed.connect(partial(start_wrapper, self.scheduler))

        print(self.scene_manager.main_view.describe_tree(with_transform=True))

        self._init_tool_controls()
        self._init_menu()
        self._init_point_polygon_probes()

        # Set the projection based on the document's default
        self.document.change_projection()
        self.ui.projectionComboBox.setCurrentIndex(self.document.current_projection_index())

        self._init_metadata_background_collection(search_paths)

        # set up timeline
        LOG.info("potential tracks already in database: {}".format(repr(doc.potential_tracks())))
        self._init_timeline(doc, self.workspace)

        # FIXME: make sure sync of metadata signals sync of document potentials and track display

    def _init_metadata_background_collection(self, search_paths):
        # if search paths are provided on the command line,
        self._resource_collector = collector = ResourceSearchPathCollector(self.workspace)
        collector.paths = search_paths or []
        # periodically launch a background scan
        self._resource_collector_timer = timer = QtCore.QTimer()
        self._timer_collect_resources()
        timer.timeout.connect(self._timer_collect_resources)
        timer.start(60000)

    def _init_point_polygon_probes(self):
        self.graphManager = ProbeGraphManager(self.ui.probeTabWidget, self.workspace, self.document, self.queue)
        self.graphManager.didChangeTab.connect(self.scene_manager.show_only_polygons)
        self.graphManager.didClonePolygon.connect(self.scene_manager.copy_polygon)
        self.graphManager.pointProbeChanged.connect(self.scene_manager.on_point_probe_set)
        self.graphManager.pointProbeChanged.connect(self.document.update_equalizer_values)
        self.graphManager.pointProbeChanged.connect(self.update_point_probe_text)
        self.graphManager.pointProbeChanged.connect(self.graphManager.update_point_probe_graph)

        self.scene_manager.newPointProbe.connect(self.graphManager.update_point_probe)

        def _update_point_probe_slot(*args):
            return self.graphManager.update_point_probe(DEFAULT_POINT_PROBE)
        self.document.didAddBasicLayer.connect(_update_point_probe_slot)
        self.document.didAddCompositeLayer.connect(_update_point_probe_slot)

        # FIXME: These were added as a simple fix to update the probe value on layer changes, but this should really
        #        have its own manager-like object
        def _blackhole(*args, **kwargs):
            return self.update_point_probe_text(DEFAULT_POINT_PROBE)

        self.document.didChangeLayerVisibility.connect(_blackhole)
        self.document.didAddBasicLayer.connect(_blackhole)
        self.document.didAddCompositeLayer.connect(_blackhole)
        self.document.didRemoveLayers.connect(_blackhole)
        self.document.didReorderLayers.connect(_blackhole)
        if False:
            # XXX: Disable the below line if updating during animation is too much work
            # self.scene_manager.didChangeFrame.connect(lambda frame_info: update_probe_point(uuid=frame_info[-1]))
            pass
        else:
            # XXX: Disable the below line if updating the probe value during animation isn't a performance problem
            self.scene_manager.didChangeFrame.connect(
                lambda frame_info: self.ui.cursorProbeText.setText("Probe Value: <animating>"))

        def update_probe_polygon(uuid, points, layerlist=self.layer_list_model):
            top_uuids = list(self.document.current_visible_layer_uuids)
            LOG.debug("top visible UUID is {0!r:s}".format(top_uuids))

            # TODO, when the plots manage their own layer selection, change this call
            # FUTURE, once the polygon is a layer, this will need to change
            # set the selection for the probe plot to the top visible layer(s)
            # new tabs should clone the information from the currently selected tab
            # the call below will check if this is a new polygon
            self.graphManager.set_default_layer_selections(*top_uuids)
            # update our current plot with the new polygon
            polygon_name = self.graphManager.currentPolygonChanged(polygonPoints=points)

            # do whatever other updates the scene manager needs
            self.scene_manager.on_new_polygon(polygon_name, points)

            if self.scene_manager._current_tool == Tool.REGION_PROBE:
                self.ui.panZoomToolButton.click()

        self.scene_manager.newProbePolygon.connect(update_probe_polygon)
        # setup RGB configuration
        self.document.didChangeComposition.connect(lambda *args: self._refresh_probe_results(*args[1:]))
        self.document.didChangeColorLimits.connect(self._refresh_probe_results)

    def _init_tool_controls(self):
        self.ui.panZoomToolButton.toggled.connect(partial(self.change_tool, name=Tool.PAN_ZOOM))
        self.ui.pointSelectButton.toggled.connect(partial(self.change_tool, name=Tool.POINT_PROBE))
        self.ui.regionSelectButton.toggled.connect(partial(self.change_tool, name=Tool.REGION_PROBE))
        self.change_tool(True)

    def _init_rgb_pane(self):
        self.rgb_config_pane = RGBLayerConfigPane(self.ui, self.ui.layersPaneWidget)
        self.user_rgb_behavior = UserModifiesRGBLayers(self.document,
                                                       self.rgb_config_pane,
                                                       self.layer_list_model,
                                                       parent=self)

    def _init_layer_panes(self):
        # convey action between document and layer list view
        self.layer_info_pane = SingleLayerInfoPane(self.ui.layerDetailsContents, self.document)
        self.layer_list_model = LayerStackTreeViewModel([self.ui.layerListView], self.document,
                                                        parent=self.ui.layersPaneWidget)
        self.layer_list_model.uuidSelectionChanged.connect(self.layer_info_pane.update_display)

    def _init_map_widget(self):
        # connect canvas and projection pieces
        self.ui.mainMapWidget.layout().addWidget(self.scene_manager.main_canvas.native)
        self.ui.projectionComboBox.addItems(tuple(self.document.available_projections.keys()))
        self.ui.projectionComboBox.currentIndexChanged.connect(self.document.change_projection_index)
        self.document.didChangeProjection.connect(self.scene_manager.set_projection)

    def _init_arrange_panes(self):
        self.tabifyDockWidget(self.ui.layersPane, self.ui.areaProbePane)
        self.tabifyDockWidget(self.ui.layerDetailsPane, self.ui.rgbConfigPane)
        self.tabifyDockWidget(self.ui.layerDetailsPane, self.ui.timelinePane)
        # self.tabifyDockWidget(self.ui.rgbConfigPane, self.ui.layerDetailsPane)
        # Make the layer list and layer details shown
        self.ui.layersPane.raise_()
        self.ui.layerDetailsPane.raise_()
        # refer to objectName'd entities as self.ui.objectName
        self.setAcceptDrops(True)

    def _init_font_sizes(self):
        # hack some font sizes until we migrate to PyQt5 and handle it better
        # was 14 on osx
        fsize = get_font_size(8.2)
        font = QtGui.QFont('Andale Mono')
        font.setPointSizeF(fsize)
        self.ui.cursorProbeLayer.setFont(font)
        self.ui.cursorProbeText.setFont(font)

    def _timer_collect_resources(self):
        if self._resource_collector:
            LOG.debug("launching background resource search")
            self.queue.add('resource_find', self._resource_collector.bgnd_look_for_new_files(),
                           "look for new or modified files",
                           and_then=self._finish_collecting_resources, interactive=False)

    def _finish_collecting_resources(self, previous_stage_ok: bool = True):
        ntodo = self._resource_collector.has_pending_files
        if ntodo:
            LOG.debug("{} new resources to collect metadata from".format(ntodo))
            self.queue.add("resource_collect", self._resource_collector.bgnd_merge_new_file_metadata_into_mdb(),
                           "add metadata for newly found files", interactive=False)
        else:
            LOG.debug("no resources to collect, skipping followup task")

    def closeEvent(self, event, *args, **kwargs):
        LOG.debug('main window closing')
        self.workspace.close()

    def _remove_paths_from_cache(self, paths):
        self.workspace.remove_all_workspace_content_for_resource_paths(paths)
        self.update_recent_file_menu()

    def open_from_cache(self, *args, **kwargs):
        def _activate_products_for_names(uuids):
            LOG.info('activating cached products with uuids: {}'.format(repr(uuids)))
            self.activate_products_by_uuid(uuids)

        def _purge_content_for_names(uuids):
            LOG.info('removing cached products with uuids: {}'.format(repr(uuids)))
            self.workspace.purge_content_for_product_uuids(uuids, also_products=False)
            self.update_recent_file_menu()

        if not self._open_cache_dialog:
            self._open_cache_dialog = OpenCacheDialog(self,
                                                      _activate_products_for_names,
                                                      _purge_content_for_names)

        uuid_to_name = self.workspace.product_names_available_in_cache
        ordered_uuids = self.document.sort_product_uuids(uuid_to_name.keys())
        ordered_uuid_to_name = OrderedDict([(u, uuid_to_name[u]) for u in ordered_uuids])
        self._open_cache_dialog.activate(ordered_uuid_to_name)

    def open_glob(self, *args, **kwargs):
        text, ok = QtWidgets.QInputDialog.getText(self, 'Open Glob Pattern',
                                              'Open files matching pattern:')
        from glob import glob
        if ok:
            paths = list(glob(text))
            self.open_paths(paths)

    def open_wizard(self, *args, **kwargs):
        from sift.view.open_file_wizard import OpenFileWizard
        wizard_dialog = OpenFileWizard(base_dir=self._last_open_dir, parent=self)
        if wizard_dialog.exec_():
            LOG.info("Loading products from open wizard...")
            scenes = wizard_dialog.scenes
            reader = list(list(scenes.values())[0].readers.keys())[0]
            importer_kwargs = {
                'reader': reader,
                'scenes': scenes,
                'dataset_ids': wizard_dialog.selected_ids,
            }
            self.open_paths(wizard_dialog._selected_files,
                            **importer_kwargs)
        else:
            LOG.debug("Wizard closed, nothing to load")

    def remove_region_polygon(self, action: QtGui.QAction = None, *args):
        if self.scene_manager.has_pending_polygon():
            self.scene_manager.clear_pending_polygon()
            return

        # Remove the polygon from other locations
        removed_name = self.graphManager.currentPolygonChanged(None)
        LOG.info("Clearing polygon with name '%s'", removed_name)
        self.scene_manager.remove_polygon(removed_name)

    def create_algebraic(self, action: QtGui.QAction = None, uuids=None, composite_type=CompositeType.ARITHMETIC):
        if uuids is None:
            uuids = list(self.layer_list_model.current_selected_uuids())
        dialog = CreateAlgebraicDialog(self.document, uuids, parent=self)
        dialog.show()
        dialog.raise_()
        dialog.activateWindow()

<<<<<<< HEAD
    def _init_menu(self):
        open_action = QtGui.QAction("&Open...", self)
=======
    def setup_menu(self):
        open_action = QtWidgets.QAction("&Open...", self)
>>>>>>> 45ec7e3d
        open_action.setShortcut("Ctrl+O")
        open_action.triggered.connect(self.interactive_open_files)

        exit_action = QtWidgets.QAction("&Exit", self)
        exit_action.setShortcut("Ctrl+Q")
        exit_action.triggered.connect(QtWidgets.QApplication.quit)

        open_cache_action = QtWidgets.QAction("Open from Cache...", self)
        open_cache_action.setShortcut("Ctrl+A")
        open_cache_action.triggered.connect(self.open_from_cache)

        open_glob_action = QtWidgets.QAction("Open Filename Pattern...", self)
        open_glob_action.setShortcut("Ctrl+Shift+O")
        open_glob_action.triggered.connect(self.open_glob)

        open_wizard_action = QtWidgets.QAction("Open File Wizard...", self)
        open_wizard_action.setShortcut("Ctrl+Alt+O")
        open_wizard_action.triggered.connect(self.open_wizard)

        menubar = self.ui.menubar
        file_menu = menubar.addMenu('&File')
        file_menu.addAction(open_action)
        file_menu.addAction(open_cache_action)
        file_menu.addAction(open_glob_action)
        file_menu.addAction(open_wizard_action)
        self._recent_files_menu = file_menu.addMenu('Open Recent')

        screenshot_action = QtWidgets.QAction("Export Image", self)
        screenshot_action.setShortcut("Ctrl+I")
        screenshot_action.triggered.connect(self.export_image.take_screenshot)
        file_menu.addAction(screenshot_action)

        file_menu.addAction(exit_action)

        next_time = QtWidgets.QAction("Next Time", self)
        next_time.setShortcut(QtCore.Qt.Key_Right)
        next_slot = partial(self.animation.next_last_time, direction=1)
        next_time.triggered.connect(next_slot)
        # self.ui.animForward.clicked.connect(next_slot)

        focus_current = QtWidgets.QAction("Focus Current Timestep", self)
        focus_current.setShortcut('.')
        focus_current.triggered.connect(partial(self.animation.next_last_band, direction=0))

        prev_time = QtWidgets.QAction("Previous Time", self)
        prev_time.setShortcut(QtCore.Qt.Key_Left)
        prev_slot = partial(self.animation.next_last_time, direction=-1)
        prev_time.triggered.connect(prev_slot)
        # self.ui.animBack.clicked.connect(prev_slot)

        focus_prev_band = QtWidgets.QAction("Next Band", self)
        focus_prev_band.setShortcut(QtCore.Qt.Key_Up)
        focus_prev_band.triggered.connect(partial(self.animation.next_last_band, direction=-1))

        focus_next_band = QtWidgets.QAction("Previous Band", self)
        focus_next_band.setShortcut(QtCore.Qt.Key_Down)
        focus_next_band.triggered.connect(partial(self.animation.next_last_band, direction=1))

        toggle_vis = QtWidgets.QAction("Toggle &Visibility", self)
        toggle_vis.setShortcut('V')
        toggle_vis.triggered.connect(self.toggle_visibility_on_selected_layers)

        animate = QtWidgets.QAction("Animate", self)
        animate.setShortcut('A')
        animate.triggered.connect(partial(self.animation.toggle_animation, action=animate))

        change_order = QtWidgets.QAction("Set Animation &Order", self)
        change_order.setShortcut('O')
        change_order.triggered.connect(self.animation.change_animation_to_current_selection_siblings)

        flip_colormap = QtWidgets.QAction("Flip Color Limits (Top Layer)", self)
        flip_colormap.setShortcut("/")
        flip_colormap.triggered.connect(
            lambda: self.document.flip_climits_for_layers([self.document.current_visible_layer_uuid]))

        cycle_borders = QtWidgets.QAction("Cycle &Borders", self)
        cycle_borders.setShortcut('B')
        cycle_borders.triggered.connect(self.scene_manager.cycle_borders_color)

        cycle_grid = QtWidgets.QAction("Cycle &Lat/Lon Grid", self)
        cycle_grid.setShortcut('L')
        cycle_grid.triggered.connect(self.scene_manager.cycle_grid_color)

        remove = QtWidgets.QAction("Remove Layer", self)
        remove.setShortcut(QtCore.Qt.Key_Delete)
        remove.triggered.connect(self.remove_layer)

        clear = QtWidgets.QAction("Clear Region Selection", self)
        clear.setShortcut(QtCore.Qt.Key_Escape)
        clear.triggered.connect(self.remove_region_polygon)

        composite = QtWidgets.QAction("Create Composite", self)
        composite.setShortcut('C')
        composite.triggered.connect(self.user_rgb_behavior.create_rgb)

        algebraic = QtWidgets.QAction("Create Algebraic", self)
        algebraic.triggered.connect(self.create_algebraic)

        toggle_point = QtWidgets.QAction("Toggle Point Probe", self)
        toggle_point.setShortcut('X')
        toggle_point.triggered.connect(lambda: self.graphManager.toggle_point_probe(DEFAULT_POINT_PROBE))

        open_gradient = QtWidgets.QAction("Toggle Colormap Editor", self)
        open_gradient.setShortcut("Ctrl+E")
        open_gradient.triggered.connect(self.open_colormap_editor)

        edit_menu = menubar.addMenu('&Edit')
        edit_menu.addAction(remove)
        edit_menu.addAction(clear)
        edit_menu.addAction(toggle_point)
        edit_menu.addAction(open_gradient)

        layer_menu = menubar.addMenu('&Layer')
        layer_menu.addAction(composite)
        layer_menu.addAction(algebraic)

        view_menu = menubar.addMenu('&View')
        view_menu.addAction(animate)
        view_menu.addAction(prev_time)
        view_menu.addAction(focus_current)
        view_menu.addAction(next_time)
        view_menu.addAction(focus_next_band)
        view_menu.addAction(focus_prev_band)
        view_menu.addAction(change_order)
        view_menu.addAction(toggle_vis)
        view_menu.addAction(flip_colormap)
        view_menu.addAction(cycle_borders)
        view_menu.addAction(cycle_grid)

        self.update_recent_file_menu()
        menubar.setEnabled(True)

    def _init_key_releases(self):
        def cb_factory(required_key, cb):
            def tmp_cb(key, cb=cb):
                if key.text == required_key:
                    return cb()

            return tmp_cb

        self.scene_manager.main_canvas.events.key_release.connect(cb_factory("t", self.scene_manager.next_tool))

    def updateLayerList(self):
        # self.ui.layers.add
        pass

    def open_colormap_editor(self):
        if self._cmap_editor is None:
            self._cmap_editor = ColormapEditor(doc=self.document)
        self._cmap_editor.show()


def set_default_geometry(window, desktop=0):
    screen = QtWidgets.QApplication.desktop()
    screen_geometry = screen.screenGeometry(desktop)
    # TODO: Remove platform specific code
    if 'darwin' not in sys.platform:
        w, h = screen_geometry.width() - 400, screen_geometry.height() - 300
        window.setGeometry(200, 150, w, h)
    else:
        size = window.size()
        w, h = size.width(), size.height()
        center = screen_geometry.center()
        screen_x, screen_y = center.x(), center.y()
        window.move(int(screen_x - w / 2.), int(screen_y - h / 2.))


def _search_paths(arglist):
    for arg in arglist:
        for subpath in arg.split(':'):
            yield subpath


def main():
    import argparse
    parser = argparse.ArgumentParser(description="Run SIFT")
    parser.add_argument("-w", "--workspace-dir", default=WORKSPACE_DB_DIR,
                        help="Specify workspace base directory")
    parser.add_argument("--cache-dir",
                        help="(DEPRECATED: use --workspace-dir) Specify workspace directory")
    parser.add_argument('--clear-workspace', action='store_true',
                        help="Remove workspace contents during start up")
    parser.add_argument("--config-dir", default=DOCUMENT_SETTINGS_DIR,
                        help="Specify config directory")
    parser.add_argument("-s", "--space", default=256, type=int,
                        help="Specify max amount of data to hold in workspace cache in Gigabytes")
    parser.add_argument("--border-shapefile", default=None,
                        help="Specify alternative coastline/border shapefile")
    parser.add_argument("--glob-pattern", default=os.environ.get("TIFF_GLOB", None),
                        help="Specify glob pattern for input images")
    parser.add_argument('-p', '--path', dest='paths', action="append",
                        help='directory to search for data [MULTIPLE ALLOWED]')
    parser.add_argument("-c", "--center", nargs=2, type=float,
                        help="Specify center longitude and latitude for camera")
    parser.add_argument("--desktop", type=int, default=0,
                        help="Number of monitor/display to show the main window on (0 for main, 1 for secondary, etc.)")
    parser.add_argument('-v', '--verbose', dest='verbosity', action="count",
                        default=int(os.environ.get("VERBOSITY", 2)),
                        help='each occurrence increases verbosity 1 level through '
                             'ERROR-WARNING-Info-DEBUG (default Info)')
    args = parser.parse_args()

    levels = [logging.ERROR, logging.WARN, logging.INFO, logging.DEBUG]
    level = levels[min(3, args.verbosity)]
    logging.basicConfig(level=level, datefmt='%H:%M:%S',
                        format='%(levelname)s %(asctime)s %(module)s:%(funcName)s:L%(lineno)d %(message)s')
    # FIXME: This is needed because shapely 1.5.11 sucks
    logging.getLogger().setLevel(level)
    check_grib_definition_dir()
    check_imageio_deps()
    # logging.getLogger('vispy').setLevel(level)

    if args.cache_dir:
        LOG.warning("'--cache-dir' is deprecated, use '--workspace-dir'")
        args.workspace_dir = args.cache_dir

    LOG.info("Using configuration directory: %s", args.config_dir)
    LOG.info("Using cache directory: %s", args.cache_dir)
    app.create()

    # Add our own fonts to Qt windowing system
    font_pattern = os.path.join(get_package_data_dir(), 'fonts', '*')
    for fn in glob(font_pattern):
        QtGui.QFontDatabase.addApplicationFont(fn)

    data_search_paths = [] if not args.paths else list(_search_paths(args.paths))
    LOG.info("will search {} for new data periodically".format(repr(data_search_paths)))

    window = Main(
        workspace_dir=args.workspace_dir,
        config_dir=args.config_dir,
        cache_size=args.space,
        glob_pattern=args.glob_pattern,
        search_paths=data_search_paths,
        border_shapefile=args.border_shapefile,
        center=args.center,
        clear_workspace=args.clear_workspace,
    )

    set_default_geometry(window, desktop=args.desktop)
    window.show()
    # bring window to front
    window.raise_()
    LOOP.run_forever()
    # app.run()


if __name__ == '__main__':
    sys.exit(main())<|MERGE_RESOLUTION|>--- conflicted
+++ resolved
@@ -24,17 +24,13 @@
 import logging
 import os
 import sys
-<<<<<<< HEAD
-=======
-from PyQt5 import QtGui, QtWidgets
->>>>>>> 45ec7e3d
 from collections import OrderedDict
 from functools import partial
 from glob import glob
 import typing as typ
 from uuid import UUID
 
-from PyQt4 import QtCore, QtGui
+from PyQt5 import QtCore, QtGui, QtWidgets
 from quamash import QEventLoop
 from vispy import app
 
@@ -231,7 +227,6 @@
         return None
 
 
-<<<<<<< HEAD
 class UserControlsAnimation(QtCore.QObject):
     """Controller behavior focused around animation bar and next/last key bindings.
 
@@ -247,11 +242,6 @@
     document: Document = None
     scene_manager: SceneGraphManager = None
     layer_list_model: LayerStackTreeViewModel = None
-=======
-class Main(QtWidgets.QMainWindow):
-    _last_open_dir = None  # directory to open files in
-    _recent_files_menu = None  # QMenu
->>>>>>> 45ec7e3d
     _animation_speed_popup = None  # window we'll show temporarily with animation speed popup
 
     def __init__(self, ui,
@@ -970,13 +960,8 @@
         dialog.raise_()
         dialog.activateWindow()
 
-<<<<<<< HEAD
     def _init_menu(self):
-        open_action = QtGui.QAction("&Open...", self)
-=======
-    def setup_menu(self):
         open_action = QtWidgets.QAction("&Open...", self)
->>>>>>> 45ec7e3d
         open_action.setShortcut("Ctrl+O")
         open_action.triggered.connect(self.interactive_open_files)
 

--- conflicted
+++ resolved
@@ -71,12 +71,9 @@
 TheWorkspace = None
 
 
-<<<<<<< HEAD
 workspace_data_arrays = namedtuple('workspace_data_arrays', ('rcl', 'data', 'sparsity', 'coverage', 'y', 'x', 'z'))
 
 
-class Importer(object):
-=======
 GUIDEBOOKS = {
     PLATFORM.GOES_16: ABI_AHI_Guidebook,
     PLATFORM.GOES_17: ABI_AHI_Guidebook,
@@ -107,8 +104,7 @@
     return layer_info
 
 
-class WorkspaceImporter(object):
->>>>>>> 12aed065
+class Importer(object):
     """
     Instances of this class are typically singletons owned by Workspace.
     They're used to perform background activity for importing large input files.
@@ -327,12 +323,7 @@
     'Himawari-9': PLATFORM.HIMAWARI_9
 }
 
-<<<<<<< HEAD
 class GoesRPUGImporter(Importer):
-=======
-
-class GoesRPUGImporter(WorkspaceImporter):
->>>>>>> 12aed065
     """
     Import from PUG format GOES-16 netCDF4 files
     """

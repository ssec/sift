#!/usr/bin/env python
# -*- coding: utf-8 -*-
"""Implement Workspace, a singleton object which manages large amounts of data and caches local content.

Workspace of Products

- retrieved from Resources and
- represented by multidimensional Content, each of which has data,
  coverage, and sparsity arrays in separate workspace flat files

Workspace responsibilities include:

- understanding projections and y, x, z coordinate systems
- subsecting data within slicing or geospatial boundaries
- caching useful arrays as secondary content
- performing minimized on-demand calculations, e.g. algebraic layers, in the background
- use Importers to bring content arrays into the workspace from external resources, also in the background
- maintain a metadatabase of what products have in-workspace content, and what products are available
  from external resources
- compose Collector, which keeps track of Products within Resources outside the workspace

FUTURE import sequence:

- trigger: user requests skim (metadata only) or import (metadata plus bring into document)
      of a file or directory system for each file selected
- phase 1: regex for file patterns identifies which importers are worth trying
- phase 2: background: importers open files, form metadatabase insert transaction,
      first importer to succeed wins (priority order). stop after this if just skimming
- phase 3: background: load of overview (lod=0), adding flat files to workspace and Content entry to metadatabase
- phase 3a: document and scenegraph show overview up on screen
- phase 4: background: load of one or more levels of detail, with max LOD currently being considered native
- phase 4a: document updates to show most useful LOD+stride content

:author: R.K.Garcia <rayg@ssec.wisc.edu>
:copyright: 2014-2017 by University of Wisconsin Regents, see AUTHORS for more details
:license: GPLv3, see LICENSE for more details

"""

import logging
import os
<<<<<<< HEAD
import shutil
from collections import defaultdict, OrderedDict
from collections.abc import Mapping as ReadOnlyMapping
from datetime import datetime, timedelta
from typing import Mapping, Generator, Tuple, Dict
=======
from abc import abstractmethod
from collections import Mapping as ReadOnlyMapping, defaultdict
from datetime import timedelta
from typing import Mapping, Generator, Tuple, Dict, Optional
>>>>>>> 7b092c49
from uuid import UUID, uuid1 as uuidgen

import numba as nb
import numpy as np
from PyQt5.QtCore import QObject, pyqtSignal
from pyproj import Proj
from pyresample.geometry import AreaDefinition
from pyresample.utils import proj4_str_to_dict
from rasterio import Affine
from shapely.geometry.polygon import LinearRing

from uwsift.common import Info, Kind, Flags
from uwsift.model.shapes import content_within_shape
from .importer import SatpyImporter, generate_guidebook_metadata
from .metadatabase import Metadatabase, Product, Content, \
    ContentImage, ContentUnstructuredPoints

LOG = logging.getLogger(__name__)

DEFAULT_WORKSPACE_SIZE = 256
MIN_WORKSPACE_SIZE = 8

IMPORT_CLASSES = [SatpyImporter]

# first instance is main singleton instance; don't preclude the possibility of importing from another workspace later on
TheWorkspace = None


class frozendict(ReadOnlyMapping):
    def __init__(self, source=None):
        self._D = dict(source) if source else {}

    def __getitem__(self, key):
        return self._D[key]

    def __iter__(self):
        for k in self._D.keys():
            yield k

    def __len__(self):
        return len(self._D)

    def __repr__(self):
        return "frozendict({" + ", ".join("{}: {}".format(repr(k), repr(v)) for (k, v) in self.items()) + "})"


@nb.jit(nogil=True)
def mask_from_coverage_sparsity_2d(mask: np.ndarray, coverage: np.ndarray, sparsity: np.ndarray):
    """
    update a numpy.ma style mask from coverage and sparsity arrays
    Args:
        mask (np.array, dtype=bool): mutable array to be updated as a numpy.masked_array mask
        coverage (np.array) : coverage array to stretch across the mask
        sparsity (np.array) : sparsity array to repeat across the mask
    """
    # FIXME: we should not be using this without slicing to the part of interest; else we can eat a whole lot of memory
    h, w = mask.shape
    cov_rpt_y, cov_rpt_x = h // coverage.shape[0], w // coverage.shape[1]
    spr_h, spr_w = sparsity.shape
    for y in range(h):
        for x in range(w):
            mask[y, x] |= bool(0 == coverage[y // cov_rpt_y, x // cov_rpt_x] * sparsity[y % spr_h, x % spr_w])


class ActiveContent(QObject):
    """
    ActiveContent composes numpy.memmap arrays with their corresponding Content metadata, and is owned by Workspace
    Purpose: consolidate common operations on content, while factoring in things like sparsity, coverage, y, x, z arrays
    Workspace instantiates ActiveContent from metadatabase Content entries
    """
    _cid = None  # Content.id database entry I belong to
    _wsd = None  # full path of workspace
    _rcl = None
    _y = None
    _x = None
    _z = None
    _data = None
    _coverage = None
    _sparsity = None

    def __init__(self, workspace_cwd: str, C: Content):
        super(ActiveContent, self).__init__()
        self._cid = C.id
        self._wsd = workspace_cwd
        if workspace_cwd is None and C is None:
            LOG.warning('test initialization of ActiveContent')
            self._test_init()
        else:
            self._attach(C)

    def _test_init(self):
        data = np.ones((4, 12), dtype=np.float32)
        data = np.cumsum(data, axis=0)
        data = np.cumsum(data, axis=1)
        self._data = data
        self._sparsity = sp = np.zeros((2, 2), dtype=np.int8)
        sp[1, 1] = 1  # only 1/4 of dataset loaded
        self._coverage = co = np.zeros((4, 1), dtype=np.int8)
        co[2:4] = 1  # and of that, only the bottom half of the image

    @staticmethod
    def _rcls(rows: Optional[int], columns: Optional[int], levels: Optional[int]) \
            -> Tuple[tuple, tuple]:
        """
        :param rows: rows or None
        :param columns: columns or None
        :param levels: levels or None
        :return: condensed tuple(string with 'rcl', 'rc', 'rl', dimension tuple corresponding to string)
        """
        rcl_shape = tuple(
            (name, dimension) for (name, dimension) in zip('rcl', (rows, columns, levels)) if dimension)
        rcl = tuple(x[0] for x in rcl_shape)
        shape = tuple(x[1] for x in rcl_shape)
        return rcl, shape

    @classmethod
    def can_attach(cls, wsd: str, c: Content):
        """
        Is this content available in the workspace?
        Args:
            wsd: workspace realpath
            c: Content metadatabase entry

        Returns:
            bool
        """
        path = os.path.join(wsd, c.path)
        return os.access(path, os.R_OK) and (os.stat(path).st_size > 0)

    @property
    def data(self):
        """
        Returns: content data (np.ndarray)
        """
        # FIXME: apply sparsity, coverage, and missing value masks
        return self._data

    def _attach(self, c: Content, mode='c'):
        """
        attach content arrays, for holding by workspace in _available
        :param c: Content entity from database
        :return: workspace_data_arrays instance
        """
        if isinstance(c, ContentImage):
            rcl, shape = self._rcls(c.rows, c.cols, c.levels)
        elif isinstance(c, ContentUnstructuredPoints):
            rcl, shape = self._rcls(c.n_points, c.n_dimensions, None)
        else:
            raise NotImplementedError

        self._rcl, self._shape = rcl, shape

        def mm(path, *args, **kwargs):
            full_path = os.path.join(self._wsd, path)
            if not os.access(full_path, os.R_OK):
                LOG.warning("unable to find {}".format(full_path))
                return None
            return np.memmap(full_path, *args, **kwargs)

        self._data = mm(c.path, dtype=c.dtype or np.float32, mode=mode, shape=shape)  # potentially very very large

        if isinstance(c, ContentImage):
            self._y = mm(c.y_path, dtype=c.dtype or np.float32, mode=mode, shape=shape) if c.y_path else None
            self._x = mm(c.x_path, dtype=c.dtype or np.float32, mode=mode, shape=shape) if c.x_path else None
            self._z = mm(c.z_path, dtype=c.dtype or np.float32, mode=mode, shape=shape) if c.z_path else None

            if c.coverage_path:
                _, cshape = self._rcls(c.coverage_cols, c.coverage_cols, c.coverage_levels)
                self._coverage = mm(c.coverage_path, dtype=np.int8, mode=mode, shape=cshape)
            else:
                self._coverage = np.array([1])

            if c.sparsity_path:
                _, sshape = self._rcls(c.coverage_cols, c.coverage_cols, c.coverage_levels)
                self._sparsity = mm(c.sparsity_path, dtype=np.int8, mode=mode, shape=sshape)
            else:
                self._sparsity = np.array([1])


class BaseWorkspace(QObject):
    """Data management and cache object.

    Workspace is a singleton object which works with Datasets shall:

    - own a working directory full of recently used datasets
    - provide DatasetInfo dictionaries for shorthand use between application subsystems

        - datasetinfo dictionaries are ordinary python dictionaries containing [Info.UUID],
          projection metadata, LOD info

    - identify datasets primarily with a UUID object which tracks the dataset and
      its various representations through the system
    - unpack data in "packing crate" formats like NetCDF into memory-compatible flat files
    - efficiently create on-demand subsections and strides of raster data as numpy arrays
    - incrementally cache often-used subsections and strides ("image pyramid") using appropriate tools like gdal
    - notify subscribers of changes to datasets (Qt signal/slot pub-sub)
    - during idle, clean out unused/idle data content, given DatasetInfo contents provides enough metadata to recreate
    - interface to external data processing or loading plug-ins and notify application of new-dataset-in-workspace

    """
    cwd = None  # directory we work in
    _own_cwd = None  # whether or not we created the cwd - which is also whether or not we're allowed to destroy it
    _pool = None  # process pool that importers can use for background activities, if any
    # _importers = None  # list of importers to consult when asked to start an import
    _available: Mapping[int, ActiveContent] = None  # dictionary of {Content.id : ActiveContent object}
    _inventory: Metadatabase = None  # metadatabase instance, sqlalchemy
    _inventory_path = None  # filename to store and load inventory information (simple cache)
    _tempdir = None  # TemporaryDirectory, if it's needed (i.e. a directory name was not given)
    _max_size_gb = None  # maximum size in gigabytes of flat files we cache in the workspace
    _queue = None

    # signals
    # a dataset started importing; generated after overview level of detail is available
    # didStartImport = pyqtSignal(dict)
    # didMakeImportProgress = pyqtSignal(dict)
    didUpdateProductsMetadata = pyqtSignal(set)  # set of UUIDs with changes to their metadata
    # didFinishImport = pyqtSignal(dict)  # all loading activities for a dataset have completed
    # didDiscoverExternalDataset = pyqtSignal(dict)  # a new dataset was added to the workspace from an external agent
    didChangeProductState = pyqtSignal(UUID, Flags)  # a product changed state, e.g. an importer started working on it

    _state: Mapping[UUID, Flags] = None

    def set_product_state_flag(self, uuid: UUID, flag):
        """primarily used by Importers to signal work in progress
        """
        state = self._state[uuid]
        state.add(flag)
        self.didChangeProductState.emit(uuid, state)

    def clear_product_state_flag(self, uuid: UUID, flag):
        state = self._state[uuid]
        state.remove(flag)
        self.didChangeProductState.emit(uuid, state)

    @abstractmethod
    def product_state(self, uuid: UUID) -> Flags:
        pass

    @property
    @abstractmethod
    def _S(self):
        pass

    @property
    @abstractmethod
    def metadatabase(self) -> Metadatabase:
        pass

    @staticmethod
    def default_workspace():
        """
        return the default (global) workspace
        Currently no plans to have more than one workspace, but secondaries may eventually have some advantage.
        :return: Workspace instance
        """
        return TheWorkspace

    def __init__(self, directory_path: str = None):
        """
        Initialize a new or attach an existing workspace, creating any necessary bookkeeping.
        """
        super(BaseWorkspace, self).__init__()

        # HACK: handle old workspace command line flag
        if isinstance(directory_path, (list, tuple)):
            self.cache_dir = cache_path = os.path.abspath(directory_path[1])
            self.cwd = directory_path = os.path.abspath(directory_path[0])
        else:
            self.cwd = directory_path = os.path.abspath(directory_path)
            self.cache_dir = cache_path = os.path.join(self.cwd, 'data_cache')

        self._available = {}
        self._importers = IMPORT_CLASSES.copy()
        self._state = defaultdict(Flags)
        global TheWorkspace  # singleton
        if TheWorkspace is None:
            TheWorkspace = self

        if not os.path.isdir(cache_path):
            LOG.info("creating new workspace cache at {}".format(cache_path))
            os.makedirs(cache_path)
        if not os.path.isdir(directory_path):
            LOG.info("creating new workspace at {}".format(directory_path))
            os.makedirs(directory_path)
            self._own_cwd = True
            self._init_create_workspace()

    @abstractmethod
    def clear_workspace_content(self):
        """Remove binary files from workspace and workspace database."""
        pass

    #
    #  data array handling
    #

    @abstractmethod
    def _activate_content(self, c: Content) -> ActiveContent:
        pass

    @abstractmethod
    def _cached_arrays_for_content(self, c: Content):
        """
        attach cached data indicated in Content, unless it's been attached already and is in _available
        touch the content and product in the database to appease the LRU gods
        :param c: metadatabase Content object for session attached to current thread
        :return: workspace_content_arrays
        """
        pass
    @abstractmethod
    def _deactivate_content_for_product(self, p: Product):
        pass

    #
    # often-used queries
    #

    @abstractmethod
    def _product_with_uuid(self, session, uuid: UUID) -> Product:
        pass

    @abstractmethod
    def _product_overview_content(self, session, prod: Product = None, uuid: UUID = None,
                                  kind: Kind = Kind.IMAGE) -> Optional[Content]:
        pass

    @abstractmethod
    def _product_native_content(self, session, prod: Product = None, uuid: UUID = None,
                                kind: Kind = Kind.IMAGE) -> Optional[Content]:
        pass

    #
    # combining queries with data content
    #

    @abstractmethod
    def _overview_content_for_uuid(self, uuid: UUID, kind: Kind = Kind.IMAGE) \
            -> np.memmap:
        pass

    @abstractmethod
    def _native_content_for_uuid(self, uuid: UUID) -> np.memmap:
        pass

    #
    # workspace file management
    #

    @property
    @abstractmethod
    def _total_workspace_bytes(self):
        pass

    @abstractmethod
    def _all_product_uuids(self) -> list:
        pass

    @abstractmethod
    def get_info(self, dsi_or_uuid, lod=None) -> Optional[frozendict]:
        """
        :param dsi_or_uuid: existing datasetinfo dictionary, or its UUID
        :param lod: desired level of detail to focus
        :return: metadata access with mapping semantics, to be treated as read-only
        """
        pass

    @abstractmethod
    def get_algebraic_namespace(self, uuid: UUID):
        pass

    @property
    @abstractmethod
    def product_names_available_in_cache(self) -> dict:
        """
        Returns: dictionary of {UUID: product name,...}
        typically used for add-from-cache dialog
        """
        pass

    @property
    @abstractmethod
    def uuids_in_cache(self):
        pass

    @abstractmethod
    def recently_used_products(self, n=32) -> Dict[UUID, str]:
        pass

    @abstractmethod
    def remove_all_workspace_content_for_resource_paths(self, paths: list):
        pass

    @abstractmethod
    def purge_content_for_product_uuids(self, uuids: list, also_products=False):
        """
        given one or more product uuids, purge the Content from the cache
        Note: this does not purge any ActiveContent that may still be using the files, but the files will be gone
        Args:
            uuids:

        Returns:

        """
        pass

    @abstractmethod
    def close(self):
        pass

    def bgnd_task_complete(self):
        """
        handle operations that should be done at the end of a threaded background task
        """
        pass

    def idle(self):
        """Called periodically when application is idle.

        Does a clean-up tasks and returns True if more needs to be done later.
        Time constrained to ~0.1s.
        :return: True/False, whether or not more clean-up needs to be scheduled.

        """
        return False

    @abstractmethod
    def get_metadata(self, uuid_or_path):
        """
        return metadata dictionary for a given product or the product being offered by a resource path (see get_info)
        Args:
            uuid_or_path: product uuid, or path to the resource path it lives in

        Returns:
            metadata (Mapping), metadata for the product at this path;
            FUTURE note more than one product may be in a single file
        """
        pass

    @abstractmethod
    def collect_product_metadata_for_paths(self, paths: list,
                                           **importer_kwargs) -> Generator[Tuple[int, frozendict], None, None]:
        """Start loading URI data into the workspace asynchronously.

        Args:
            paths (list): String paths to open and get metadata for
            **importer_kwargs: Keyword arguments to pass to the lower-level
                importer class.

        Returns: sequence of read-only info dictionaries

        """
        pass

    @abstractmethod
    def import_product_content(self, uuid: UUID = None, prod: Product = None,
                               allow_cache=True, merge_target_uuid: Optional[UUID] = None,
                               **importer_kwargs) -> np.memmap:
        pass

    def create_composite(self, symbols: dict, relation: dict):
        """
        create a layer composite in the workspace
        :param symbols: dictionary of logical-name to uuid
        :param relation: dictionary with information on how the relation is calculated (FUTURE)
        """
        raise NotImplementedError()

    @staticmethod
    def _merge_famcat_strings(md_list, key, suffix=None):
        zult = []
        splatter = [md[key].split(':') for md in md_list]
        for pieces in zip(*splatter):
            uniq = set(pieces)
            zult.append(','.join(sorted(uniq)))
        if suffix:
            zult.append(suffix)
        return ':'.join(zult)

    def _get_composite_metadata(self, info, md_list, composite_array):
        """Combine composite dependency metadata in a logical way.

        Args:
            info: initial metadata for the composite
            md_list: list of metadata dictionaries for each input
            composite_array: array representing the final data values of the
                             composite for valid min/max calculations

        Returns: dict of overall metadata (same as `info`)

        """
        if not all(x[Info.PROJ] == md_list[0][Info.PROJ] for x in md_list[1:]):
            raise ValueError("Algebraic inputs must all be the same projection")

        uuid = uuidgen()
        info[Info.UUID] = uuid
        for k in (Info.PLATFORM, Info.INSTRUMENT, Info.SCENE):
            if md_list[0].get(k) is None:
                continue
            if all(x.get(k) == md_list[0].get(k) for x in md_list[1:]):
                info.setdefault(k, md_list[0][k])
        info.setdefault(Info.KIND, Kind.COMPOSITE)
        info.setdefault(Info.SHORT_NAME, '<unknown>')
        info.setdefault(Info.DATASET_NAME, info[Info.SHORT_NAME])
        info.setdefault(Info.UNITS, '1')

        max_meta = max(md_list, key=lambda x: x[Info.SHAPE])
        for k in (Info.PROJ, Info.ORIGIN_X, Info.ORIGIN_Y, Info.CELL_WIDTH,
                  Info.CELL_HEIGHT, Info.SHAPE,
                  Info.GRID_ORIGIN,
                  Info.GRID_FIRST_INDEX_Y,
                  Info.GRID_FIRST_INDEX_X,
                  ):
            info[k] = max_meta[k]

        info[Info.VALID_RANGE] = (np.nanmin(composite_array), np.nanmax(composite_array))
        info[Info.CLIM] = (np.nanmin(composite_array), np.nanmax(composite_array))
        info[Info.OBS_TIME] = min([x[Info.OBS_TIME] for x in md_list])
        info[Info.SCHED_TIME] = min([x[Info.SCHED_TIME] for x in md_list])
        # get the overall observation time
        info[Info.OBS_DURATION] = max([
            x[Info.OBS_TIME] + x.get(Info.OBS_DURATION, timedelta(seconds=0)) for x in md_list]) - info[Info.OBS_TIME]

        # generate family and category names
        info[Info.FAMILY] = family = self._merge_famcat_strings(md_list, Info.FAMILY, suffix=info.get(Info.SHORT_NAME))
        info[Info.CATEGORY] = category = self._merge_famcat_strings(md_list, Info.CATEGORY)
        info[Info.SERIAL] = serial = self._merge_famcat_strings(md_list, Info.SERIAL)
        LOG.debug("algebraic product will be {}::{}::{}".format(family, category, serial))

        return info

    def create_algebraic_composite(self, operations, namespace, info=None):
        if not info:
            info = {}

        import ast
        try:
            ops_ast = ast.parse(operations, mode='exec')
            ops = compile(ast.parse(operations, mode='exec'), '<string>', 'exec')
            result_name = ops_ast.body[-1].targets[0].id
        except SyntaxError:
            raise ValueError("Invalid syntax or operations in algebraic layer")

        dep_metadata = {n: self.get_metadata(u) for n, u in namespace.items() if isinstance(u, UUID)}

        # Get every combination of the valid mins and maxes
        # See: https://stackoverflow.com/a/35608701/433202
        names = list(dep_metadata.keys())
        try:
            valid_combos = np.array(np.meshgrid(*tuple(dep_metadata[n][Info.VALID_RANGE] for n in names))).reshape(
                len(names), -1)
        except KeyError:
            badboys = [n for n in names if Info.VALID_RANGE not in dep_metadata[n]]
            LOG.error("missing VALID_RANGE for: {}".format(repr([dep_metadata[n][Info.DISPLAY_NAME] for n in badboys])))
            LOG.error("witness sample: {}".format(repr(dep_metadata[badboys[0]])))
            raise
        valids_namespace = {n: valid_combos[idx] for idx, n in enumerate(names)}
        content = {n: self.get_content(m[Info.UUID]) for n, m in dep_metadata.items()}

        # Get all content in the same shape
        max_shape = max(x[Info.SHAPE] for x in dep_metadata.values())
        for k, v in content.items():
            if v.shape != max_shape:
                f0 = int(max_shape[0] / v.shape[0])
                f1 = int(max_shape[1] / v.shape[1])
                v = np.ma.repeat(np.ma.repeat(v, f0, axis=0), f1, axis=1)
                content[k] = v

        # Run the code: code_object, no globals, copy of locals
        exec(ops, None, valids_namespace)
        if result_name not in valids_namespace:
            raise RuntimeError("Unable to retrieve result '{}' from code execution".format(result_name))

        exec(ops, None, content)
        if result_name not in content:
            raise RuntimeError("Unable to retrieve result '{}' from code execution".format(result_name))
        info = self._get_composite_metadata(info, list(dep_metadata.values()), valids_namespace[result_name])
        # update the shape
        # NOTE: This doesn't work if the code changes the shape of the array
        # Need to update geolocation information too
        # info[Info.SHAPE] = content[result_name].shape

        info = generate_guidebook_metadata(info)

        uuid, info, data = self._create_product_from_array(info, content[result_name],
                                                           namespace=namespace,
                                                           codeblock=operations)
        return uuid, info, data

    @abstractmethod
    def _create_product_from_array(self, info: Info, data, namespace=None, codeblock=None) \
            -> Tuple[UUID, Optional[frozendict], np.memmap]:
        pass

    @abstractmethod
    def _bgnd_remove(self, uuid: UUID):
        pass

    def remove(self, dsi):
        """Formally detach a dataset.

        Removing its content from the workspace fully by the time that idle() has nothing more to do.

        :param dsi: datasetinfo dictionary or UUID of a dataset
        :return: True if successfully deleted, False if not found
        """
        uuid = dsi if isinstance(dsi, UUID) else dsi[Info.UUID]

        if self._queue is not None:
            self._queue.add(str(uuid), self._bgnd_remove(uuid), 'Purge dataset')
        else:
            # iterate over generator
            list(self._bgnd_remove(uuid))
        return True

    @abstractmethod
    def get_content(self, dsi_or_uuid, lod=None, kind: Kind = Kind.IMAGE) \
            -> Optional[np.memmap]:
        pass

    def _create_layer_affine(self, dsi_or_uuid):
        info = self.get_info(dsi_or_uuid)
        affine = Affine(
            info[Info.CELL_WIDTH],
            0.0,
            info[Info.ORIGIN_X],
            0.0,
            info[Info.CELL_HEIGHT],
            info[Info.ORIGIN_Y],
        )
        return affine

    def _position_to_data_index(self, dsi_or_uuid, xy_pos) -> Tuple[int, int]:
        """Calculate the sift-internal data index from lon/lat values"""
        info = self.get_info(dsi_or_uuid)
        if info is None:
            return None, None
        # Assume `xy_pos` is lon/lat value
        if '+proj=latlong' in info[Info.PROJ]:
            x, y = xy_pos[:2]
        else:
            x, y = Proj(info[Info.PROJ])(*xy_pos)

        column = np.int64(np.floor(
            (x - info[Info.ORIGIN_X]) / info[Info.CELL_WIDTH])
        )
        row = np.int64(np.floor(
            (y - info[Info.ORIGIN_Y]) / info[Info.CELL_HEIGHT])
        )
        return row, column

    def position_to_grid_index(self, dsi_or_uuid, xy_pos) -> Tuple[int, int]:
        """Calculate the satellite grid index from lon/lat values"""
        info = self.get_info(dsi_or_uuid)
        if info is None:
            return None, None

        row, column = self._position_to_data_index(dsi_or_uuid, xy_pos)

        grid_origin = info[Info.GRID_ORIGIN]
        grid_first_index_of_rows = info[Info.GRID_FIRST_INDEX_Y]
        grid_first_index_of_columns = info[Info.GRID_FIRST_INDEX_X]

        rows, columns = info[Info.SHAPE]

        if grid_origin[0].upper() == "S":
            row = rows - 1 - row
        row += grid_first_index_of_rows

        if grid_origin[1].upper() == "E":
            column = columns - 1 - column
        column += grid_first_index_of_columns

        return row, column

    def layer_proj(self, dsi_or_uuid):
        """Project lon/lat probe points to image X/Y"""
        info = self.get_info(dsi_or_uuid)
        return Proj(info[Info.PROJ])

    def _project_points(self, p, points):
        points = np.array(points)
        points[:, 0], points[:, 1] = p(points[:, 0], points[:, 1])
        return points

    def get_content_point(self, dsi_or_uuid, xy_pos):
        row, col = self._position_to_data_index(dsi_or_uuid, xy_pos)
        if row is None or col is None:
            return None
        data = self.get_content(dsi_or_uuid)
        if not ((0 <= col < data.shape[1]) and (0 <= row < data.shape[0])):
            raise ValueError("X/Y position is outside of image with UUID: %s", dsi_or_uuid)
        return data[row, col]

    def get_content_polygon(self, dsi_or_uuid, points):
        data = self.get_content(dsi_or_uuid)
        trans = self._create_layer_affine(dsi_or_uuid)
        p = self.layer_proj(dsi_or_uuid)
        points = self._project_points(p, points)
        _, data = content_within_shape(data, trans, LinearRing(points))
        return data

    def highest_resolution_uuid(self, *uuids):
        return min([self.get_info(uuid) for uuid in uuids], key=lambda i: i[Info.CELL_WIDTH])[Info.UUID]

    def lowest_resolution_uuid(self, *uuids):
        return max([self.get_info(uuid) for uuid in uuids], key=lambda i: i[Info.CELL_WIDTH])[Info.UUID]

    def get_coordinate_mask_polygon(self, dsi_or_uuid, points):
        data = self.get_content(dsi_or_uuid)
        trans = self._create_layer_affine(dsi_or_uuid)
        p = self.layer_proj(dsi_or_uuid)
        points = self._project_points(p, points)
        index_mask, data = content_within_shape(data, trans, LinearRing(points))
        coords_mask = (index_mask[0] * trans.e + trans.f, index_mask[1] * trans.a + trans.c)
        # coords_mask is (Y, X) corresponding to (rows, cols) like numpy
        coords_mask = p(coords_mask[1], coords_mask[0], inverse=True)[::-1]
        return coords_mask, data

    def get_content_coordinate_mask(self, uuid: UUID, coords_mask):
        data = self.get_content(uuid)
        trans = self._create_layer_affine(uuid)
        p = self.layer_proj(uuid)
        # coords_mask is (Y, X) like a numpy array
        coords_mask = p(coords_mask[1], coords_mask[0])[::-1]
        index_mask = (
            np.round((coords_mask[0] - trans.f) / trans.e).astype(np.uint),
            np.round((coords_mask[1] - trans.c) / trans.a).astype(np.uint),
        )
        return data[index_mask]

    def get_pyresample_area(self, uuid: UUID, y_slice=None, x_slice=None):
        """Create a pyresample compatible AreaDefinition for this layer."""
        # WARNING: Untested!
        info = self.get_info(uuid)
        if y_slice is None:
            y_slice = slice(None, None, None)
        if x_slice is None:
            x_slice = slice(None, None, None)
        if y_slice.step not in [1, None] or x_slice.step not in [1, None]:
            raise ValueError("Slice steps other than 1 are not supported")
        rows, cols = info[Info.SHAPE]
        x_start = x_slice.start or 0
        y_start = y_slice.start or 0
        num_cols = (x_slice.stop or cols) - x_start
        num_rows = (y_slice.stop or rows) - y_start
        half_x = info[Info.CELL_WIDTH] / 2.
        half_y = info[Info.CELL_HEIGHT] / 2.
        min_x = info[Info.ORIGIN_X] - half_x + x_start * info[Info.CELL_WIDTH]
        max_y = info[Info.ORIGIN_Y] + half_y - y_start * info[Info.CELL_HEIGHT]
        min_y = max_y - num_rows * info[Info.CELL_HEIGHT]
        max_x = min_x + num_cols * info[Info.CELL_WIDTH]
        return AreaDefinition(
            'layer area',
            'layer area',
            'layer area',
            proj4_str_to_dict(info[Info.PROJ]),
            cols, rows,
            (min_x, min_y, max_x, max_y),
        )

    def __getitem__(self, datasetinfo_or_uuid):
        """
        return science content proxy capable of generating a numpy array when sliced
        :param datasetinfo_or_uuid: metadata or key for the dataset
        :return: sliceable object returning numpy arrays
        """
        pass

    def find_merge_target(self, uuid: UUID, info) -> Optional[Product]:
        pass

    def get_points_arrays(self, uuid: UUID) \
            -> Tuple[Optional[np.array], Optional[np.array]]:
        """
        Get the DataArrays from a ``POINTS`` product. The first ``DataArray``
        contains the positions of the points. The second array represents the
        attribute.

        :param uuid: UUID of the layer
        :return: Tuple of a position array and maybe an attribute array
        """
        content = self.get_content(uuid, kind=Kind.POINTS)
        if content is None:
            return None, None

        if not (content.ndim == 2 and content.shape[1] in (2, 3)):
            # Try to accept data which is not actually a list of points but may
            # be a list of tuples of points by shaving off everything but the
            # first item of each entry.
            # See vispy.MarkersVisual.set_data() regarding the check criterion.
            return np.hsplit(content, np.array([2]))[0] # TODO when is this called?
        elif content.ndim == 2 and content.shape[1] == 3:
            return np.hsplit(content, [2])
        return content, None

    def get_lines_arrays(self, uuid: UUID) -> Tuple[Optional[np.array], Optional[np.array]]:
        """
        Get the DataArrays from a ``LINES`` product. The first ``DataArray``
        contains positions for the tip and base of the lines. The second array
        represents the attribute.

        :param uuid: UUID of the layer
        :return: Tuple of a lines array and maybe an attribute array
        """
        content = self.get_content(uuid, kind=Kind.LINES)
        if content is None:
            return None, None

        if content.shape[1] > 4:
            content, _ = np.hsplit(content, [4])
        return content, None<|MERGE_RESOLUTION|>--- conflicted
+++ resolved
@@ -39,18 +39,11 @@
 
 import logging
 import os
-<<<<<<< HEAD
-import shutil
-from collections import defaultdict, OrderedDict
+from abc import abstractmethod
+from collections import defaultdict
 from collections.abc import Mapping as ReadOnlyMapping
-from datetime import datetime, timedelta
-from typing import Mapping, Generator, Tuple, Dict
-=======
-from abc import abstractmethod
-from collections import Mapping as ReadOnlyMapping, defaultdict
 from datetime import timedelta
 from typing import Mapping, Generator, Tuple, Dict, Optional
->>>>>>> 7b092c49
 from uuid import UUID, uuid1 as uuidgen
 
 import numba as nb

#!/usr/bin/env python
# -*- coding: utf-8 -*-
"""
PURPOSE

REFERENCES

REQUIRES

:author: R.K.Garcia <rkgarcia@wisc.edu>
:copyright: 2017 by University of Wisconsin Regents, see AUTHORS for more details
:license: GPLv3, see LICENSE for more details
"""
import logging
import os
import re
from abc import ABC, abstractmethod
from collections import namedtuple
from datetime import datetime, timedelta
from typing import Iterable, Generator, Mapping

import yaml
import numpy as np
from pyproj import Proj
from sqlalchemy.orm import Session

from uwsift import config
from uwsift.common import Platform, Info, Instrument, Kind, INSTRUMENT_MAP, PLATFORM_MAP
from uwsift.util import USER_CACHE_DIR
from uwsift.workspace.guidebook import ABI_AHI_Guidebook, Guidebook
from .metadatabase import Resource, Product, Content

_SATPY_READERS = None  # cache: see `available_satpy_readers()` below
<<<<<<< HEAD
=======
# Filters for what datasets not to include
EXCLUDE_DATASETS = {'calibration': ['radiance', 'counts']}

SATPY_READER_CACHE_FILE = os.path.join(USER_CACHE_DIR,
                                       'available_satpy_readers.yaml')


>>>>>>> c46c744c
LOG = logging.getLogger(__name__)

try:
    from satpy import Scene, available_readers, __version__ as satpy_version
    from satpy.dataset import DatasetID
except ImportError:
    LOG.warning("SatPy is not installed and will not be used for importing.")
    Scene = None
    DatasetID = None

try:
    from skimage.measure import find_contours
except ImportError:
    find_contours = None

DEFAULT_GTIFF_OBS_DURATION = timedelta(seconds=60)
DEFAULT_GUIDEBOOK = ABI_AHI_Guidebook

GUIDEBOOKS = {
    Platform.GOES_16: ABI_AHI_Guidebook,
    Platform.GOES_17: ABI_AHI_Guidebook,
    Platform.HIMAWARI_8: ABI_AHI_Guidebook,
    Platform.HIMAWARI_9: ABI_AHI_Guidebook,
}

import_progress = namedtuple('import_progress',
                             ['uuid', 'stages', 'current_stage', 'completion', 'stage_desc', 'dataset_info', 'data'])
"""
# stages:int, number of stages this import requires
# current_stage:int, 0..stages-1 , which stage we're on
# completion:float, 0..1 how far we are along on this stage
# stage_desc:tuple(str), brief description of each of the stages we'll be doing
"""


def _load_satpy_readers_cache(force_refresh=None):
    """Get Satpy reader information from a cache file or Satpy itself."""
    if force_refresh is None:
        force_refresh = os.getenv("UWSIFT_SATPY_CACHE_REFRESH", "False").lower()
        force_refresh = force_refresh in [True, "true"]

    try:
        if force_refresh:
            raise RuntimeError("Forcing refresh of available Satpy readers list")
        with open(SATPY_READER_CACHE_FILE, 'r') as cfile:
            LOG.info("Loading cached available Satpy readers from {}".format(SATPY_READER_CACHE_FILE))
            cache_contents = yaml.load(cfile, yaml.SafeLoader)
        if cache_contents is None:
            raise RuntimeError("Cached reader list is empty, regenerating...")
        if cache_contents['satpy_version'] < satpy_version:
            raise RuntimeError("Satpy has been updated, regenerating available readers...")
    except (FileNotFoundError, RuntimeError, KeyError) as cause:
        LOG.info("Updating list of available Satpy readers...")
        cause.__suppress_context__ = True
        readers = available_readers(as_dict=True)
        # sort list of readers just in case we depend on this in the future
        readers = sorted(readers, key=lambda x: x['name'])
        # filter out known python objects to simplify YAML serialization
        for reader_info in readers:
            reader_info.pop('reader')
        cache_contents = {
            'satpy_version': satpy_version,
            'readers': readers,
        }
        _save_satpy_readers_cache(cache_contents)
    return cache_contents['readers']


def _save_satpy_readers_cache(cache_contents):
    """Write reader cache information to a file on disk."""
    cfile_dir = os.path.dirname(SATPY_READER_CACHE_FILE)
    os.makedirs(cfile_dir, exist_ok=True)
    with open(SATPY_READER_CACHE_FILE, 'w') as cfile:
        LOG.info("Caching available Satpy readers to {}".format(SATPY_READER_CACHE_FILE))
        yaml.dump(cache_contents, cfile)


def available_satpy_readers(as_dict=False, force_cache_refresh=None):
    """Get a list of reader names or reader information."""
    global _SATPY_READERS
    if _SATPY_READERS is None or force_cache_refresh:
        _SATPY_READERS = _load_satpy_readers_cache(force_refresh=force_cache_refresh)

    if not as_dict:
        return [r['name'] for r in _SATPY_READERS]
    return _SATPY_READERS


def filter_dataset_ids(ids_to_filter: Iterable[DatasetID]) -> Generator[DatasetID, None, None]:
    """Generate only non-filtered DatasetIDs based on EXCLUDE_DATASETS global filters."""
    # skip certain DatasetIDs
    for ds_id in ids_to_filter:
        for filter_key, filtered_values in config.get('data_reading.exclude_datasets').items():
            if getattr(ds_id, filter_key) in filtered_values:
                break
        else:
            yield ds_id


def get_guidebook_class(layer_info) -> Guidebook:
    platform = layer_info.get(Info.PLATFORM)
    return GUIDEBOOKS.get(platform, DEFAULT_GUIDEBOOK)()


def get_contour_increments(layer_info):
    standard_name = layer_info[Info.STANDARD_NAME]
    units = layer_info[Info.UNITS]
    increments = {
        'air_temperature': [10., 5., 2.5, 1., 0.5],
        'brightness_temperature': [10., 5., 2.5, 1., 0.5],
        'toa_brightness_temperature': [10., 5., 2.5, 1., 0.5],
        'toa_bidirectional_reflectance': [.15, .10, .05, .02, .01],
        'relative_humidity': [15., 10., 5., 2., 1.],
        'eastward_wind': [15., 10., 5., 2., 1.],
        'northward_wind': [15., 10., 5., 2., 1.],
        'geopotential_height': [100., 50., 25., 10., 5.],
    }

    unit_increments = {
        'kelvin': [10., 5., 2.5, 1., 0.5],
        '1': [.15, .10, .05, .02, .01],
        '%': [15., 10., 5., 2., 1.],
        'kg m**-2': [20., 10., 5., 2., 1.],
        'm s**-1': [15., 10., 5., 2., 1.],
        'm**2 s**-1': [5000., 1000., 500., 200., 100.],
        'gpm': [6000., 2000., 1000., 500., 200.],
        'kg kg**-1': [16e-8, 8e-8, 4e-8, 2e-8, 1e-8],
        'Pa s**-1': [6., 3., 2., 1., 0.5],
        's**-1': [0.02, 0.01, 0.005, 0.002, 0.001],
        'Pa': [5000., 1000., 500., 200., 100.],
        'J kg**-1': [5000., 1000., 500., 200., 100.],
        '(0 - 1)': [0.5, 0.2, 0.1, 0.05, 0.05],
    }

    contour_increments = increments.get(standard_name)
    if contour_increments is None:
        contour_increments = unit_increments.get(units)

        # def _in_group(wg, grp):
        #     return round(wg / grp) * grp >= grp
        # contour_increments = [5., 2.5, 1., 0.5, 0.1]
        # vmin, vmax = layer_info[Info.VALID_RANGE]
        # width_guess = vmax - vmin
        # if _in_group(width_guess, 10000.):
        #     contour_increments = [x * 100. for x in contour_increments]
        # elif _in_group(width_guess, 1000.):
        #     contour_increments = [x * 50. for x in contour_increments]
        # elif _in_group(width_guess, 100.):
        #     contour_increments = [x * 10. for x in contour_increments]
        # elif _in_group(width_guess, 10.):
        #     contour_increments = [x * 1. for x in contour_increments]
    if contour_increments is None:
        LOG.warning("Unknown contour data type ({}, {}), guessing at contour "
                    "levels...".format(standard_name, units))
        return [5000., 1000., 500., 200., 100.]

    LOG.debug("Contour increments for ({}, {}): {}".format(
        standard_name, units, contour_increments))
    return contour_increments


def get_contour_levels(vmin, vmax, increments):
    levels = []
    mult = 1 / increments[-1]
    for idx, inc in enumerate(increments):
        vmin_round = np.ceil(vmin / inc) * inc
        vmax_round = np.ceil(vmax / inc) * inc
        inc_levels = np.arange(vmin_round, vmax_round, inc)
        # round to the highest increment or modulo operations will be wrong
        inc_levels = np.round(inc_levels / increments[-1]) * increments[-1]
        if idx > 0:
            # don't use coarse contours in the finer contour levels
            # we multiple by 1 / increments[-1] to try to resolve precision
            # errors which can be a big issue for very small increments.
            mask = np.logical_or.reduce([np.isclose((inc_levels * mult) % (i * mult), 0) for i in increments[:idx]])
            inc_levels = inc_levels[~mask]
        levels.append(inc_levels)

    return levels


def generate_guidebook_metadata(layer_info) -> Mapping:
    guidebook = get_guidebook_class(layer_info)
    # also get info for this layer from the guidebook
    gbinfo = guidebook.collect_info(layer_info)
    layer_info.update(gbinfo)  # FUTURE: should guidebook be integrated into DocBasicLayer?

    # add as visible to the front of the current set, and invisible to the rest of the available sets
    layer_info[Info.COLORMAP] = guidebook.default_colormap(layer_info)
    layer_info[Info.CLIM] = guidebook.climits(layer_info)
    layer_info[Info.VALID_RANGE] = guidebook.valid_range(layer_info)
    if Info.DISPLAY_TIME not in layer_info:
        layer_info[Info.DISPLAY_TIME] = guidebook._default_display_time(layer_info)
    if Info.DISPLAY_NAME not in layer_info:
        layer_info[Info.DISPLAY_NAME] = guidebook._default_display_name(layer_info)

    if 'level' in layer_info:
        # calculate contour_levels and zoom levels
        increments = get_contour_increments(layer_info)
        vmin, vmax = layer_info[Info.VALID_RANGE]
        contour_levels = get_contour_levels(vmin, vmax, increments)
        layer_info['contour_levels'] = contour_levels

    return layer_info


class aImporter(ABC):
    """
    Abstract Importer class creates or amends Resource, Product, Content entries in the metadatabase used by Workspace
    aImporter instances are backgrounded by the Workspace to bring Content into the workspace
    """
    # dedicated sqlalchemy database session to use during this import instance;
    # revert if necessary, commit as appropriate
    _S: Session = None
    # where content flat files should be imported to within the workspace, omit this from content path
    _cwd: str = None

    def __init__(self, workspace_cwd, database_session, **kwargs):
        super(aImporter, self).__init__()
        self._S = database_session
        self._cwd = workspace_cwd

    @classmethod
    def from_product(cls, prod: Product, workspace_cwd, database_session, **kwargs):
        # FIXME: deal with products that need more than one resource
        try:
            cls = prod.resource[0].format
        except IndexError:
            LOG.error('no resources in {} {}'.format(repr(type(prod)), repr(prod)))
            raise
        paths = [r.path for r in prod.resource]
        # HACK for Satpy importer
        if 'reader' in prod.info:
            kwargs.setdefault('reader', prod.info['reader'])
        return cls(paths, workspace_cwd=workspace_cwd, database_session=database_session, **kwargs)

    @classmethod
    @abstractmethod
    def is_relevant(cls, source_path=None, source_uri=None) -> bool:
        """
        return True if this importer is capable of reading this URI.
        """
        return False

    @abstractmethod
    def merge_resources(self) -> Iterable[Resource]:
        """
        Returns:
            sequence of Resources found at the source, typically one resource per file
        """
        return []

    @abstractmethod
    def merge_products(self) -> Iterable[Product]:
        """
        products available in the resource, adding any metadata entries for Products within the resource
        this may be run by the metadata collection agent, or by the workspace!
        Returns:
            sequence of Products that could be turned into Content in the workspace
        """
        return []

    @abstractmethod
    def begin_import_products(self, *product_ids) -> Generator[import_progress, None, None]:
        """
        background import of content from a series of products
        if none are provided, all products resulting from merge_products should be imported
        Args:
            *products: sequence of products to import

        Returns:
            generator which yields status tuples as the content is imported
        """
        # FUTURE: this should be async def coroutine
        return


class aSingleFileWithSingleProductImporter(aImporter):
    """
    simplification of importer that handles a single-file with a single product
    """
    source_path: str = None
    _resource: Resource = None

    def __init__(self, source_path, workspace_cwd, database_session, **kwargs):
        if isinstance(source_path, list) and len(source_path) == 1:
            # backwards compatibility - we now expect a list
            source_path = source_path[0]
        super(aSingleFileWithSingleProductImporter, self).__init__(workspace_cwd, database_session)
        self.source_path = source_path

    @property
    def num_products(self):
        return 1

    def merge_resources(self) -> Iterable[Resource]:
        """
        Returns:
            sequence of Resources found at the source, typically one resource per file
        """
        now = datetime.utcnow()
        if self._resource is not None:
            res = self._resource
        else:
            self._resource = res = self._S.query(Resource).filter(Resource.path == self.source_path).first()
        if res is None:
            LOG.debug('creating new Resource entry for {}'.format(self.source_path))
            self._resource = res = Resource(
                format=type(self),
                path=self.source_path,
                mtime=now,
                atime=now,
            )
            self._S.add(res)
        return [self._resource]

    @abstractmethod
    def product_metadata(self):
        """
        Returns:
            info dictionary for the single product available
        """
        return {}

    def merge_products(self) -> Iterable[Product]:
        """
        products available in the resource, adding any metadata entries for Products within the resource
        this may be run by the metadata collection agent, or by the workspace!
        Returns:
            sequence of Products that could be turned into Content in the workspace
        """
        now = datetime.utcnow()
        if self._resource is not None:
            res = self._resource
        else:
            self._resource = res = self._S.query(Resource).filter(Resource.path == self.source_path).first()
        if res is None:
            LOG.debug('no resources for {}'.format(self.source_path))
            return []

        if len(res.product):
            zult = list(res.product)
            # LOG.debug('pre-existing products {}'.format(repr(zult)))
            return zult

        # else probe the file and add product metadata, without importing content
        from uuid import uuid1
        uuid = uuid1()
        meta = self.product_metadata()
        meta[Info.UUID] = uuid

        prod = Product(
            uuid_str=str(uuid),
            atime=now,
        )
        prod.resource.append(res)
        assert (Info.OBS_TIME in meta)
        assert (Info.OBS_DURATION in meta)
        prod.update(meta)  # sets fields like obs_duration and obs_time transparently
        assert (prod.info[Info.OBS_TIME] is not None and prod.obs_time is not None)
        assert (prod.info[Info.VALID_RANGE] is not None)
        LOG.debug('new product: {}'.format(repr(prod)))
        self._S.add(prod)
        self._S.commit()
        return [prod]


class GeoTiffImporter(aSingleFileWithSingleProductImporter):
    """
    GeoTIFF data importer
    """

    @classmethod
    def is_relevant(self, source_path=None, source_uri=None):
        source = source_path or source_uri
        return True if (source.lower().endswith('.tif') or source.lower().endswith('.tiff')) else False

    @staticmethod
    def _metadata_for_path(pathname):
        meta = {}
        if not pathname:
            return meta

        # Old but still necesary, get some information from the filename instead of the content
        m = re.match(r'HS_H(\d\d)_(\d{8})_(\d{4})_B(\d\d)_([A-Za-z0-9]+).*', os.path.split(pathname)[1])
        if m is not None:
            plat, yyyymmdd, hhmm, bb, scene = m.groups()
            when = datetime.strptime(yyyymmdd + hhmm, '%Y%m%d%H%M')
            plat = Platform('Himawari-{}'.format(int(plat)))
            band = int(bb)
            #
            # # workaround to make old files work with new information
            # from uwsift.model.guidebook import AHI_HSF_Guidebook
            # if band in AHI_HSF_Guidebook.REFL_BANDS:
            #     standard_name = "toa_bidirectional_reflectance"
            # else:
            #     standard_name = "toa_brightness_temperature"

            meta.update({
                Info.PLATFORM: plat,
                Info.BAND: band,
                Info.INSTRUMENT: Instrument.AHI,
                Info.SCHED_TIME: when,
                Info.OBS_TIME: when,
                Info.OBS_DURATION: DEFAULT_GTIFF_OBS_DURATION,
                Info.SCENE: scene,
            })
        return meta

    @staticmethod
    def _check_geotiff_metadata(gtiff):
        gtiff_meta = gtiff.GetMetadata()
        # Sanitize metadata from the file to use SIFT's Enums
        if "name" in gtiff_meta:
            gtiff_meta[Info.DATASET_NAME] = gtiff_meta.pop("name")
        if "platform" in gtiff_meta:
            plat = gtiff_meta.pop("platform")
            try:
                gtiff_meta[Info.PLATFORM] = Platform(plat)
            except ValueError:
                gtiff_meta[Info.PLATFORM] = Platform.UNKNOWN
                LOG.warning("Unknown platform being loaded: {}".format(plat))
        if "instrument" in gtiff_meta or "sensor" in gtiff_meta:
            inst = gtiff_meta.pop("sensor", gtiff_meta.pop("instrument", None))
            try:
                gtiff_meta[Info.INSTRUMENT] = Instrument(inst)
            except ValueError:
                gtiff_meta[Info.INSTRUMENT] = Instrument.UNKNOWN
                LOG.warning("Unknown instrument being loaded: {}".format(inst))
        if "start_time" in gtiff_meta:
            start_time = datetime.strptime(gtiff_meta["start_time"], "%Y-%m-%dT%H:%M:%SZ")
            gtiff_meta[Info.SCHED_TIME] = start_time
            gtiff_meta[Info.OBS_TIME] = start_time
            if "end_time" in gtiff_meta:
                end_time = datetime.strptime(gtiff_meta["end_time"], "%Y-%m-%dT%H:%M:%SZ")
                gtiff_meta[Info.OBS_DURATION] = end_time - start_time
        if "valid_min" in gtiff_meta:
            gtiff_meta["valid_min"] = float(gtiff_meta["valid_min"])
        if "valid_max" in gtiff_meta:
            gtiff_meta["valid_max"] = float(gtiff_meta["valid_max"])
        if "standard_name" in gtiff_meta:
            gtiff_meta[Info.STANDARD_NAME] = gtiff_meta["standard_name"]
        if "flag_values" in gtiff_meta:
            gtiff_meta["flag_values"] = tuple(int(x) for x in gtiff_meta["flag_values"].split(','))
        if "flag_masks" in gtiff_meta:
            gtiff_meta["flag_masks"] = tuple(int(x) for x in gtiff_meta["flag_masks"].split(','))
        if "flag_meanings" in gtiff_meta:
            gtiff_meta["flag_meanings"] = gtiff_meta["flag_meanings"].split(' ')
        if "units" in gtiff_meta:
            gtiff_meta[Info.UNITS] = gtiff_meta.pop('units')
        return gtiff_meta

    @staticmethod
    def get_metadata(source_path=None, source_uri=None, **kwargs):
        import gdal
        import osr
        if source_uri is not None:
            raise NotImplementedError("GeoTiffImporter cannot read from URIs yet")
        d = GeoTiffImporter._metadata_for_path(source_path)
        gtiff = gdal.Open(source_path)

        ox, cw, _, oy, _, ch = gtiff.GetGeoTransform()
        d[Info.KIND] = Kind.IMAGE

        # FUTURE: this is Content metadata and not Product metadata:
        d[Info.ORIGIN_X] = ox
        d[Info.ORIGIN_Y] = oy
        d[Info.CELL_WIDTH] = cw
        d[Info.CELL_HEIGHT] = ch
        # FUTURE: Should the Workspace normalize all input data or should the Image Layer handle any projection?
        srs = osr.SpatialReference()
        srs.ImportFromWkt(gtiff.GetProjection())
        d[Info.PROJ] = srs.ExportToProj4().strip()  # remove extra whitespace

        # Workaround for previously supported files
        # give them some kind of name that means something
        if Info.BAND in d:
            d[Info.DATASET_NAME] = "B{:02d}".format(d[Info.BAND])
        else:
            # for new files, use this as a basic default
            # FUTURE: Use Dataset name instead when we can read multi-dataset files
            d[Info.DATASET_NAME] = os.path.split(source_path)[-1]

        band = gtiff.GetRasterBand(1)
        d[Info.SHAPE] = rows, cols = (band.YSize, band.XSize)

        # Fix PROJ4 string if it needs an "+over" parameter
        p = Proj(d[Info.PROJ])
        lon_l, lat_u = p(ox, oy, inverse=True)
        lon_r, lat_b = p(ox + cw * cols, oy + ch * rows, inverse=True)
        if "+over" not in d[Info.PROJ] and lon_r < lon_l:
            LOG.debug("Add '+over' to geotiff PROJ.4 because it seems to cross the anti-meridian")
            d[Info.PROJ] += " +over"

        bandtype = gdal.GetDataTypeName(band.DataType)
        if bandtype.lower() != 'float32':
            LOG.warning('attempting to read geotiff files with non-float32 content')

        gtiff_meta = GeoTiffImporter._check_geotiff_metadata(gtiff)
        d.update(gtiff_meta)
        generate_guidebook_metadata(d)
        LOG.debug("GeoTIFF metadata for {}: {}".format(source_path, repr(d)))
        return d

    def product_metadata(self):
        return GeoTiffImporter.get_metadata(self.source_path)

    # @asyncio.coroutine
    def begin_import_products(self, *product_ids):  # FUTURE: allow product_ids to be uuids
        import gdal
        source_path = self.source_path
        if product_ids:
            products = [self._S.query(Product).filter_by(id=anid).one() for anid in product_ids]
        else:
            products = list(self._S.query(Resource, Product).filter(
                Resource.path == source_path).filter(
                Product.resource_id == Resource.id).all())
            assert (products)
        if len(products) > 1:
            LOG.warning('only first product currently handled in geotiff loader')
        prod = products[0]

        if prod.content:
            LOG.info('content is already available, skipping import')
            return

        now = datetime.utcnow()

        # re-collect the metadata, which should be separated between Product vs Content metadata in the FUTURE
        # principally we're not allowed to store ORIGIN_ or CELL_ metadata in the Product
        info = GeoTiffImporter.get_metadata(source_path)

        # Additional metadata that we've learned by loading the data
        gtiff = gdal.Open(source_path)

        band = gtiff.GetRasterBand(1)  # FUTURE may be an assumption
        shape = rows, cols = band.YSize, band.XSize
        blockw, blockh = band.GetBlockSize()  # non-blocked files will report [band.XSize,1]

        data_filename = '{}.image'.format(prod.uuid)
        data_path = os.path.join(self._cwd, data_filename)

        coverage_filename = '{}.coverage'.format(prod.uuid)
        coverage_path = os.path.join(self._cwd, coverage_filename)
        # no sparsity map

        # shovel that data into the memmap incrementally
        # http://geoinformaticstutorial.blogspot.com/2012/09/reading-raster-data-with-python-and-gdal.html
        img_data = np.memmap(data_path, dtype=np.float32, shape=shape, mode='w+')

        # load at an increment that matches the file's tile size if possible
        IDEAL_INCREMENT = 512.0
        increment = min(blockh * int(np.ceil(IDEAL_INCREMENT / blockh)), 2048)

        # how many coverage states are we traversing during the load?
        # for now let's go simple and have it be just image rows
        # coverage_rows = int((rows + increment - 1) / increment) if we had an even increment but it's not guaranteed
        cov_data = np.memmap(coverage_path, dtype=np.int8, shape=(rows,), mode='w+')
        cov_data[:] = 0  # should not be needed except maybe in Windows?

        # LOG.debug("keys in geotiff product: {}".format(repr(list(prod.info.keys()))))
        LOG.debug(
            "cell size in geotiff product: {} x {}".format(prod.info[Info.CELL_HEIGHT], prod.info[Info.CELL_WIDTH]))

        # create and commit a Content entry pointing to where the content is in the workspace, even if coverage is empty
        c = Content(
            lod=0,
            resolution=int(min(abs(info[Info.CELL_WIDTH]), abs(info[Info.CELL_HEIGHT]))),
            atime=now,
            mtime=now,

            # info about the data array memmap
            path=data_filename,
            rows=rows,
            cols=cols,
            levels=0,
            dtype='float32',

            cell_width=info[Info.CELL_WIDTH],
            cell_height=info[Info.CELL_HEIGHT],
            origin_x=info[Info.ORIGIN_X],
            origin_y=info[Info.ORIGIN_Y],
            proj4=info[Info.PROJ],

            # info about the coverage array memmap, which in our case just tells what rows are ready
            coverage_rows=rows,
            coverage_cols=1,
            coverage_path=coverage_filename
        )
        # c.info.update(prod.info) would just make everything leak together so let's not do it
        self._S.add(c)
        prod.content.append(c)
        self._S.commit()

        # FIXME: yield initial status to announce content is available, even if it's empty

        # now do the actual array filling from the geotiff file
        # FUTURE: consider explicit block loads using band.ReadBlock(x,y) once
        irow = 0
        while irow < rows:
            nrows = min(increment, rows - irow)
            row_data = band.ReadAsArray(0, irow, cols, nrows)
            img_data[irow:irow + nrows, :] = np.require(row_data, dtype=np.float32)
            cov_data[irow:irow + nrows] = 1
            irow += increment
            status = import_progress(uuid=prod.uuid,
                                     stages=1,
                                     current_stage=0,
                                     completion=float(irow) / float(rows),
                                     stage_desc="importing geotiff",
                                     dataset_info=None,
                                     data=img_data)
            yield status

        # img_data = gtiff.GetRasterBand(1).ReadAsArray()
        # img_data = np.require(img_data, dtype=np.float32, requirements=['C'])  # FIXME: is this necessary/correct?
        # normally we would place a numpy.memmap in the workspace with the content of the geotiff raster band/s here

        # single stage import with all the data for this simple case
        zult = import_progress(uuid=prod.uuid,
                               stages=1,
                               current_stage=0,
                               completion=1.0,
                               stage_desc="done loading geotiff",
                               dataset_info=None,
                               data=img_data)

        yield zult

        # Finally, update content mtime and atime
        c.atime = c.mtime = datetime.utcnow()
        # self._S.commit()


# map .platform_id in PUG format files to SIFT platform enum
PLATFORM_ID_TO_PLATFORM = {
    'G16': Platform.GOES_16,
    'G17': Platform.GOES_17,
    # hsd2nc export of AHI data as PUG format
    'Himawari-8': Platform.HIMAWARI_8,
    'Himawari-9': Platform.HIMAWARI_9,
    # axi2cmi export as PUG, more consistent with other uses
    'H8': Platform.HIMAWARI_8,
    'H9': Platform.HIMAWARI_9
}


class GoesRPUGImporter(aSingleFileWithSingleProductImporter):
    """
    Import from PUG format GOES-16 netCDF4 files
    """

    @staticmethod
    def _basic_pug_metadata(pug):
        return {
            Info.PLATFORM: PLATFORM_ID_TO_PLATFORM[pug.platform_id],  # e.g. G16, H8
            Info.BAND: pug.band,
            Info.DATASET_NAME: 'B{:02d}'.format(pug.band),
            Info.INSTRUMENT: Instrument.AHI if 'Himawari' in pug.instrument_type else Instrument.ABI,
            Info.SCHED_TIME: pug.sched_time,
            Info.OBS_TIME: pug.time_span[0],
            Info.OBS_DURATION: pug.time_span[1] - pug.time_span[0],
            Info.DISPLAY_TIME: pug.display_time,
            Info.SCENE: pug.scene_id,
            Info.DISPLAY_NAME: pug.display_name,
        }

    @classmethod
    def is_relevant(cls, source_path=None, source_uri=None):
        source = source_path or source_uri
        return True if (source.lower().endswith('.nc') or source.lower().endswith('.nc4')) else False

    @staticmethod
    def pug_factory(source_path):
        dn, fn = os.path.split(source_path)
        is_netcdf = (fn.lower().endswith('.nc') or fn.lower().endswith('.nc4'))
        if not is_netcdf:
            raise ValueError("PUG loader requires files ending in .nc or .nc4: {}".format(repr(source_path)))
        return PugFile.attach(source_path)
        # if 'L1b' in fn:
        #     LOG.debug('attaching {} as PUG L1b'.format(source_path))
        #     return PugL1bTools(source_path)
        # else:
        #     LOG.debug('attaching {} as PUG CMI'.format(source_path))
        #     return PugCmiTools(source_path)

    @staticmethod
    def get_metadata(source_path=None, source_uri=None, pug=None, **kwargs):
        # yield successive levels of detail as we load
        if source_uri is not None:
            raise NotImplementedError("GoesRPUGImporter cannot read from URIs yet")

        #
        # step 1: get any additional metadata and an overview tile
        #

        d = {}
        # nc = nc4.Dataset(source_path)
        pug = pug or GoesRPUGImporter.pug_factory(source_path)

        d.update(GoesRPUGImporter._basic_pug_metadata(pug))
        # d[Info.DATASET_NAME] = os.path.split(source_path)[-1]
        d[Info.KIND] = Kind.IMAGE

        # FUTURE: this is Content metadata and not Product metadata:
        d[Info.PROJ] = pug.proj4_string
        # get nadir-meter-ish projection coordinate vectors to be used by proj4
        y, x = pug.proj_y, pug.proj_x
        d[Info.ORIGIN_X] = x[0]
        d[Info.ORIGIN_Y] = y[0]

        # midyi, midxi = int(y.shape[0] / 2), int(x.shape[0] / 2)
        # PUG states radiance at index [0,0] extends between coordinates [0,0] to [1,1] on a quadrille
        # centers of pixels are therefore at +0.5, +0.5
        # for a (e.g.) H x W image this means [H/2,W/2] coordinates are image center
        # for now assume all scenes are even-dimensioned (e.g. 5424x5424)
        # given that coordinates are evenly spaced in angular -> nadir-meters space,
        # technically this should work with any two neighbor values
        # d[Info.CELL_WIDTH] = x[midxi+1] - x[midxi]
        # d[Info.CELL_HEIGHT] = y[midyi+1] - y[midyi]
        cell_size = pug.cell_size
        d[Info.CELL_HEIGHT], d[Info.CELL_WIDTH] = cell_size

        shape = pug.shape
        d[Info.SHAPE] = shape
        generate_guidebook_metadata(d)

        d[Info.FAMILY] = '{}:{}:{}:{:5.2f}µm'.format(Kind.IMAGE.name, 'geo', d[Info.STANDARD_NAME], d[
            Info.CENTRAL_WAVELENGTH])  # kind:pointofreference:measurement:wavelength
        d[Info.CATEGORY] = 'NOAA-PUG:{}:{}:{}'.format(d[Info.PLATFORM].name, d[Info.INSTRUMENT].name,
                                                      d[Info.SCENE])  # system:platform:instrument:target
        d[Info.SERIAL] = d[Info.SCHED_TIME].strftime("%Y%m%dT%H%M%S")
        LOG.debug(repr(d))
        return d

    # def __init__(self, source_path, workspace_cwd, database_session, **kwargs):
    #     super(GoesRPUGImporter, self).__init__(workspace_cwd, database_session)
    #     self.source_path = source_path

    def product_metadata(self):
        return GoesRPUGImporter.get_metadata(self.source_path)

    # @asyncio.coroutine
    def begin_import_products(self, *product_ids):
        source_path = self.source_path
        if product_ids:
            products = [self._S.query(Product).filter_by(id=anid).one() for anid in product_ids]
            assert (products)
        else:
            products = list(self._S.query(Resource, Product).filter(
                Resource.path == source_path).filter(
                Product.resource_id == Resource.id).all())
            assert (products)
        if len(products) > 1:
            LOG.warning('only first product currently handled in pug loader')
        prod = products[0]

        if prod.content:
            LOG.warning('content was already available, skipping import')
            return

        pug = GoesRPUGImporter.pug_factory(source_path)
        rows, cols = shape = pug.shape
        cell_height, cell_width = pug.cell_size
        origin_y, origin_x = pug.origin
        proj4 = pug.proj4_string

        now = datetime.utcnow()

        data_filename = '{}.image'.format(prod.uuid)
        data_path = os.path.join(self._cwd, data_filename)

        # coverage_filename = '{}.coverage'.format(prod.uuid)
        # coverage_path = os.path.join(self._cwd, coverage_filename)
        # no sparsity map

        # shovel that data into the memmap incrementally
        img_data = np.memmap(data_path, dtype=np.float32, shape=shape, mode='w+')

        LOG.info('converting radiance to %s' % pug.bt_or_refl)
        image = pug.bt if 'bt' == pug.bt_or_refl else pug.refl
        # bt_or_refl, image, units = pug.convert_from_nc()  # FIXME expensive
        # overview_image = fixme  # FIXME, we need a properly navigated overview image here

        # we got some metadata, let's yield progress
        # yield    import_progress(uuid=dest_uuid,
        #                          stages=1,
        #                          current_stage=0,
        #                          completion=1.0/3.0,
        #                          stage_desc="calculating imagery",
        #                          dataset_info=d,
        #                          data=image)

        #
        # step 2: read and convert the image data
        #   - in chunks if it's a huge image so we can show progress and/or cancel
        #   - push the data into a workspace memmap
        #   - record the content information in the workspace metadatabase
        #

        # FUTURE as we're doing so, also update coverage array (showing what sections of data are loaded)
        # FUTURE and for some cases the sparsity array, if the data is interleaved (N/A for NetCDF imagery)
        img_data[:] = np.ma.fix_invalid(image, copy=False, fill_value=np.NAN)  # FIXME: expensive

        # create and commit a Content entry pointing to where the content is in the workspace, even if coverage is empty
        c = Content(
            lod=0,
            resolution=int(min(abs(cell_width), abs(cell_height))),
            atime=now,
            mtime=now,

            # info about the data array memmap
            path=data_filename,
            rows=rows,
            cols=cols,
            proj4=proj4,
            # levels = 0,
            dtype='float32',

            # info about the coverage array memmap, which in our case just tells what rows are ready
            # coverage_rows = rows,
            # coverage_cols = 1,
            # coverage_path = coverage_filename

            cell_width=cell_width,
            cell_height=cell_height,
            origin_x=origin_x,
            origin_y=origin_y,
        )
        # c.info.update(prod.info) would just make everything leak together so let's not do it
        self._S.add(c)
        prod.content.append(c)
        # prod.touch()
        self._S.commit()

        yield import_progress(uuid=prod.uuid,
                              stages=1,
                              current_stage=0,
                              completion=1.0,
                              stage_desc="GOES PUG data add to workspace",
                              dataset_info=None,
                              data=img_data)


class SatpyImporter(aImporter):
    """Generic SatPy importer"""

    def __init__(self, source_paths, workspace_cwd, database_session, **kwargs):
        super(SatpyImporter, self).__init__(workspace_cwd, database_session)
        reader = kwargs.pop('reader', None)
        if reader is None:
            raise NotImplementedError("Can't automatically determine reader.")
        if not isinstance(source_paths, (list, tuple)):
            source_paths = [source_paths]

        if Scene is None:
            raise ImportError("SatPy is not available and can't be used as "
                              "an importer")
        self.filenames = list(source_paths)
        self.reader = reader
        self.scn = kwargs.get('scene')
        if self.scn is None:
            self.scn = Scene(reader=self.reader, filenames=self.filenames)
        self._resources = []
        # DatasetID filters
        self.product_filters = {}
        for k in ['resolution', 'calibration', 'level']:
            if k in kwargs:
                self.product_filters[k] = kwargs.pop(k)
        # NOTE: product_filters don't do anything if the dataset_ids aren't
        #       specified since we are using all available dataset ids
        self.dataset_ids = kwargs.get('dataset_ids')
        if self.dataset_ids is None:
            self.dataset_ids = filter_dataset_ids(self.scn.available_dataset_ids())
        self.dataset_ids = sorted(self.dataset_ids)

    @classmethod
    def from_product(cls, prod: Product, workspace_cwd, database_session, **kwargs):
        # this overrides the base class because we assume that the product
        # has kwargs that we want
        # NOTE: The kwargs are currently provided by the caller in
        # workspace.py so this isn't needed right now
        # FIXME: deal with products that need more than one resource
        try:
            cls = prod.resource[0].format
        except IndexError:
            LOG.error('no resources in {} {}'.format(repr(type(prod)), repr(prod)))
            raise
        kwargs.pop('reader', None)
        kwargs.pop('scenes', None)
        kwargs.pop('scene', None)
        kwargs['dataset_ids'] = [DatasetID.from_dict(prod.info)]
        filenames = [r.path for r in prod.resource]
        return cls(filenames, workspace_cwd=workspace_cwd, database_session=database_session, **kwargs)

    @classmethod
    def is_relevant(cls, source_path=None, source_uri=None):
        # this importer should only be used if specifically requested
        return False

    def merge_resources(self):
        if len(self._resources) == len(self.filenames):
            return self._resources

        resources = self._S.query(Resource).filter(
            Resource.path.in_(self.filenames)).all()
        if len(resources) == len(self.filenames):
            self._resources = resources
            return self._resources

        now = datetime.utcnow()
        res_dict = {r.path: r for r in self._resources}
        for fn in self.filenames:
            if fn in res_dict:
                continue

            res = Resource(
                format=type(self),
                path=fn,
                mtime=now,
                atime=now,
            )
            self._S.add(res)
            res_dict[fn] = res

        self._resources = res_dict.values()
        return self._resources

    def merge_products(self) -> Iterable[Product]:
        resources = self.merge_resources()
        if resources is None:
            LOG.debug('no resources for {}'.format(self.filenames))
            return

        existing_ids = {}
        resources = list(resources)
        for res in resources:
            products = list(res.product)
            existing_ids.update({DatasetID.from_dict(prod.info): prod for prod in products})
        existing_prods = {x: existing_ids[x] for x in self.dataset_ids if x in existing_ids}
        if products and len(existing_prods) == len(self.dataset_ids):
            products = existing_prods.values()
            LOG.debug('pre-existing products {}'.format(repr(products)))
            yield from products
            return

        from uuid import uuid1
        scn = self.load_all_datasets()
        for ds_id, ds in scn.datasets.items():
            # don't recreate a Product for one we already have
            if ds_id in existing_ids:
                yield existing_ids[ds_id]
                continue

            existing_ids.get(ds_id, None)
            meta = ds.attrs
            uuid = uuid1()
            meta[Info.UUID] = uuid
            now = datetime.utcnow()
            prod = Product(
                uuid_str=str(uuid),
                atime=now,
            )
            prod.resource.extend(resources)

            assert (Info.OBS_TIME in meta)
            assert (Info.OBS_DURATION in meta)
            prod.update(meta)  # sets fields like obs_duration and obs_time transparently
            assert (prod.info[Info.OBS_TIME] is not None and prod.obs_time is not None)
            assert (prod.info[Info.VALID_RANGE] is not None)
            LOG.debug('new product: {}'.format(repr(prod)))
            self._S.add(prod)
            self._S.commit()
            yield prod

    @property
    def num_products(self) -> int:
        # WARNING: This could provide radiances and higher level products
        #          which SIFT probably shouldn't care about
        return len(self.dataset_ids)

    @staticmethod
    def _get_platform_instrument(attrs: dict):
        """Convert SatPy platform_name/sensor to """
        attrs[Info.INSTRUMENT] = attrs.get('sensor')
        attrs[Info.PLATFORM] = attrs.get('platform_name')

        # Special handling of GRIB forecast data
        if 'centreDescription' in attrs and \
                attrs[Info.INSTRUMENT] == 'unknown':
            description = attrs['centreDescription']
            if attrs.get(Info.PLATFORM) is None:
                attrs[Info.PLATFORM] = 'NWP'
            if 'NCEP' in description:
                attrs[Info.INSTRUMENT] = 'GFS'
        if attrs[Info.INSTRUMENT] in ['GFS', 'unknown']:
            attrs[Info.INSTRUMENT] = Instrument.GFS
        if attrs[Info.PLATFORM] in ['NWP', 'unknown']:
            attrs[Info.PLATFORM] = Platform.NWP

        # FUTURE: Use standard string names for platform/instrument
        #         instead of an Enum. Otherwise, could use a reverse
        #         Enum lookup to match Enum values to Enum keys.
        # if we haven't figured out what these are then give up and say they are unknown
        if isinstance(attrs[Info.PLATFORM], str):
            plat_str = attrs[Info.PLATFORM].lower().replace('-', '')
            attrs[Info.PLATFORM] = PLATFORM_MAP.get(plat_str, attrs[Info.PLATFORM])
        if not attrs[Info.PLATFORM] or isinstance(attrs[Info.PLATFORM], str):
            attrs[Info.PLATFORM] = Platform.UNKNOWN

        if isinstance(attrs[Info.INSTRUMENT], str):
            inst_str = attrs[Info.INSTRUMENT].lower().replace('-', '')
            attrs[Info.INSTRUMENT] = INSTRUMENT_MAP.get(inst_str, attrs[Info.INSTRUMENT])
        if not attrs[Info.INSTRUMENT] or isinstance(attrs[Info.INSTRUMENT], str):
            attrs[Info.INSTRUMENT] = Instrument.UNKNOWN

    def load_all_datasets(self) -> Scene:
        self.scn.load(self.dataset_ids, **self.product_filters)
        # copy satpy metadata keys to SIFT keys
        for ds in self.scn:
            start_time = ds.attrs['start_time']
            ds.attrs[Info.OBS_TIME] = start_time
            ds.attrs[Info.SCHED_TIME] = start_time
            duration = ds.attrs.get('end_time', start_time) - start_time
            if duration.total_seconds() <= 0:
                duration = timedelta(minutes=60)
            ds.attrs[Info.OBS_DURATION] = duration

            # Handle GRIB platform/instrument
            ds.attrs[Info.KIND] = Kind.IMAGE if self.reader != 'grib' else \
                Kind.CONTOUR
            self._get_platform_instrument(ds.attrs)
            ds.attrs.setdefault(Info.STANDARD_NAME, ds.attrs.get('standard_name'))
            if 'wavelength' in ds.attrs:
                ds.attrs.setdefault(Info.CENTRAL_WAVELENGTH,
                                    ds.attrs['wavelength'][0])

            # Resolve anything else needed by SIFT
            id_str = ":".join(str(v) for v in DatasetID.from_dict(ds.attrs))
            ds.attrs[Info.DATASET_NAME] = id_str
            model_time = ds.attrs.get('model_time')
            if model_time is not None:
                ds.attrs[Info.DATASET_NAME] += " " + model_time.isoformat()
            ds.attrs[Info.SHORT_NAME] = ds.attrs['name']
            if ds.attrs.get('level') is not None:
                ds.attrs[Info.SHORT_NAME] = "{} @ {}hPa".format(
                    ds.attrs['name'], ds.attrs['level'])
            ds.attrs[Info.SHAPE] = ds.shape
            ds.attrs[Info.UNITS] = ds.attrs.get('units')
            if ds.attrs[Info.UNITS] == 'unknown':
                LOG.warning("Layer units are unknown, using '1'")
                ds.attrs[Info.UNITS] = 1
            generate_guidebook_metadata(ds.attrs)

            # Generate FAMILY and CATEGORY
            if 'model_time' in ds.attrs:
                model_time = ds.attrs['model_time'].isoformat()
            else:
                model_time = None
            ds.attrs[Info.SCENE] = ds.attrs.get('scene_id') or hash(ds.attrs['area'])
            if ds.attrs.get(Info.CENTRAL_WAVELENGTH) is None:
                cw = ""
            else:
                cw = ":{:5.2f}µm".format(ds.attrs[Info.CENTRAL_WAVELENGTH])
            ds.attrs[Info.FAMILY] = '{}:{}:{}{}'.format(
                ds.attrs[Info.KIND].name, ds.attrs[Info.STANDARD_NAME],
                ds.attrs[Info.SHORT_NAME], cw)
            ds.attrs[Info.CATEGORY] = 'SatPy:{}:{}:{}'.format(
                ds.attrs[Info.PLATFORM].name, ds.attrs[Info.INSTRUMENT].name,
                ds.attrs[Info.SCENE])  # system:platform:instrument:target
            # TODO: Include level or something else in addition to time?
            start_str = ds.attrs['start_time'].isoformat()
            ds.attrs[Info.SERIAL] = start_str if model_time is None else model_time + ":" + start_str
            ds.attrs.setdefault('reader', self.reader)

        return self.scn

    def _area_to_sift_attrs(self, area):
        """Area to uwsift keys"""
        from pyresample.geometry import AreaDefinition
        if not isinstance(area, AreaDefinition):
            raise NotImplementedError("Only AreaDefinition datasets can "
                                      "be loaded at this time.")

        half_pixel_x = abs(area.pixel_size_x) / 2.
        half_pixel_y = abs(area.pixel_size_y) / 2.

        return {
            Info.PROJ: area.proj4_string,
            Info.ORIGIN_X: area.area_extent[0] + half_pixel_x,
            Info.ORIGIN_Y: area.area_extent[3] - half_pixel_y,
            Info.CELL_HEIGHT: -abs(area.pixel_size_y),
            Info.CELL_WIDTH: area.pixel_size_x,
        }

    def begin_import_products(self, *product_ids) -> Generator[import_progress, None, None]:
        import dask.array as da

        if product_ids:
            products = [self._S.query(Product).filter_by(id=anid).one() for anid in product_ids]
            assert products
        else:
            products = list(self._S.query(Resource, Product).filter(
                Resource.path.in_(self.filenames)).filter(
                Product.resource_id == Resource.id).all())
            assert products

        # FIXME: Don't recreate the importer every time we want to load data
        dataset_ids = [DatasetID.from_dict(prod.info) for prod in products]
        self.scn.load(dataset_ids)
        num_stages = len(products)
        for idx, (prod, ds_id) in enumerate(zip(products, dataset_ids)):
            dataset = self.scn[ds_id]
            shape = dataset.shape
            num_contents = 1 if prod.info[Info.KIND] == Kind.IMAGE else 2

            if prod.content:
                LOG.warning('content was already available, skipping import')
                continue

            now = datetime.utcnow()
            area_info = self._area_to_sift_attrs(dataset.attrs['area'])
            cell_width = area_info[Info.CELL_WIDTH]
            cell_height = area_info[Info.CELL_HEIGHT]
            proj4 = area_info[Info.PROJ]
            origin_x = area_info[Info.ORIGIN_X]
            origin_y = area_info[Info.ORIGIN_Y]
            data = dataset.data

            # Handle building contours for data from 0 to 360 longitude
            antimeridian = 179.999
            if '+proj=latlong' not in proj4:
                # the x coordinate for the antimeridian in this projection
                antimeridian = Proj(proj4)(antimeridian, 0)[0]
            am_index = int(np.ceil((antimeridian - origin_x) / cell_width))
            if prod.info[Info.KIND] == Kind.CONTOUR and 0 < am_index < shape[1]:
                # if we have data from 0 to 360 longitude, we want -180 to 360
                data = da.concatenate((data[:, am_index:], data), axis=1)
                shape = data.shape
                origin_x -= am_index * cell_width

            # shovel that data into the memmap incrementally
            data_filename = '{}.image'.format(prod.uuid)
            data_path = os.path.join(self._cwd, data_filename)
            img_data = np.memmap(data_path, dtype=np.float32, shape=shape, mode='w+')
            da.store(data, img_data)

            c = Content(
                lod=0,
                resolution=int(min(abs(cell_width), abs(cell_height))),
                atime=now,
                mtime=now,

                # info about the data array memmap
                path=data_filename,
                rows=shape[0],
                cols=shape[1],
                proj4=proj4,
                # levels = 0,
                dtype='float32',

                # info about the coverage array memmap, which in our case just tells what rows are ready
                # coverage_rows = rows,
                # coverage_cols = 1,
                # coverage_path = coverage_filename

                cell_width=cell_width,
                cell_height=cell_height,
                origin_x=origin_x,
                origin_y=origin_y,
            )
            c.info[Info.KIND] = Kind.IMAGE
            # c.info.update(prod.info) would just make everything leak together so let's not do it
            self._S.add(c)
            prod.content.append(c)
            # prod.touch()
            self._S.commit()

            yield import_progress(uuid=prod.uuid,
                                  stages=num_stages,
                                  current_stage=idx,
                                  completion=1. / num_contents,
                                  stage_desc="SatPy image data add to workspace",
                                  dataset_info=None,
                                  data=img_data)

            if num_contents == 1:
                continue

            if find_contours is None:
                raise RuntimeError("Can't create contours without 'skimage' "
                                   "package installed.")

            # XXX: Should/could 'lod' be used for different contour level data?
            levels = [x for y in prod.info['contour_levels'] for x in y]
            data_filename = '{}.contour'.format(prod.uuid)
            data_path = os.path.join(self._cwd, data_filename)
            try:
                contour_data = self._compute_contours(
                    img_data, prod.info[Info.VALID_RANGE][0],
                    prod.info[Info.VALID_RANGE][1], levels)
            except ValueError:
                LOG.warning("Could not compute contour levels for '{}'".format(prod.uuid))
                LOG.debug("Contour error: ", exc_info=True)
                continue

            contour_data[:, 0] *= cell_width
            contour_data[:, 0] += origin_x
            contour_data[:, 1] *= cell_height
            contour_data[:, 1] += origin_y
            contour_data.tofile(data_path)
            c = Content(
                lod=0,
                resolution=int(min(abs(cell_width), abs(cell_height))),
                atime=now,
                mtime=now,

                # info about the data array memmap
                path=data_filename,
                rows=contour_data.shape[0],  # number of vertices
                cols=contour_data.shape[1],  # col (x), row (y), "connect", num_points_for_level
                proj4=proj4,
                # levels = 0,
                dtype='float32',

                cell_width=cell_width,
                cell_height=cell_height,
                origin_x=origin_x,
                origin_y=origin_y,
            )
            c.info[Info.KIND] = Kind.CONTOUR
            # c.info["level_index"] = level_indexes
            self._S.add(c)
            prod.content.append(c)
            self._S.commit()

            completion = 2. / num_contents
            yield import_progress(uuid=prod.uuid,
                                  stages=num_stages,
                                  current_stage=idx,
                                  completion=completion,
                                  stage_desc="SatPy contour data add to workspace",
                                  dataset_info=None,
                                  data=img_data)

    def _get_verts_and_connect(self, paths):
        """ retrieve vertices and connects from given paths-list
        """
        # THIS METHOD WAS COPIED FROM VISPY
        verts = np.vstack(paths)
        gaps = np.add.accumulate(np.array([len(x) for x in paths])) - 1
        connect = np.ones(gaps[-1], dtype=bool)
        connect[gaps[:-1]] = False
        return verts, connect

    def _compute_contours(self, img_data: np.ndarray, vmin: float, vmax: float, levels: list) -> np.ndarray:
        all_levels = []
        empty_level = np.array([[0, 0, 0, 0]], dtype=np.float32)
        for level in levels:
            if level < vmin or level > vmax:
                all_levels.append(empty_level)
                continue

            contours = find_contours(img_data, level, positive_orientation='high')
            if not contours:
                LOG.debug("No contours found for level: {}".format(level))
                all_levels.append(empty_level)
                continue
            v, c = self._get_verts_and_connect(contours)
            # swap row, column to column, row (x, y)
            v[:, [0, 1]] = v[:, [1, 0]]
            v += np.array([0.5, 0.5])
            v[:, 0] = np.where(np.isnan(v[:, 0]), 0, v[:, 0])

            # HACK: Store float vertices, boolean, and index arrays together in one float array
            this_level = np.empty((v.shape[0],), np.float32)
            this_level[:] = np.nan
            this_level[-1] = v.shape[0]
            c = np.concatenate((c, [False])).astype(np.float32)
            # level_data = np.concatenate((v, c[:, None]), axis=1)
            level_data = np.concatenate((v, c[:, None], this_level[:, None]), axis=1)
            all_levels.append(level_data)

        if not all_levels:
            raise ValueError("No valid contour levels")
        return np.concatenate(all_levels).astype(np.float32)<|MERGE_RESOLUTION|>--- conflicted
+++ resolved
@@ -31,16 +31,10 @@
 from .metadatabase import Resource, Product, Content
 
 _SATPY_READERS = None  # cache: see `available_satpy_readers()` below
-<<<<<<< HEAD
-=======
-# Filters for what datasets not to include
-EXCLUDE_DATASETS = {'calibration': ['radiance', 'counts']}
-
 SATPY_READER_CACHE_FILE = os.path.join(USER_CACHE_DIR,
                                        'available_satpy_readers.yaml')
 
 
->>>>>>> c46c744c
 LOG = logging.getLogger(__name__)
 
 try:

--- conflicted
+++ resolved
@@ -1,10 +1,6 @@
-<<<<<<< HEAD
-from PyQt5.QtCore import QEvent, QObject, Qt, pyqtSignal
-=======
 from decimal import ROUND_HALF_UP, Decimal
 
 from PyQt5.QtCore import QEvent, Qt, pyqtSignal
->>>>>>> 0f0f6e2e
 from PyQt5.QtWebEngineWidgets import QWebEngineView
 from PyQt5.QtWidgets import (
     QApplication,
@@ -124,30 +120,18 @@
 
 
 class QAdaptiveDoubleSpinBox(QDoubleSpinBox):
-<<<<<<< HEAD
-    """QDoubleSpinBox that increments/decrements on the last two digits (with modifyed)"""
-=======
     """QDoubleSpinBox that sets/increments/decrements values with number of decimals significant to the user"""
->>>>>>> 0f0f6e2e
 
     upArrowClicked = pyqtSignal()
     downArrowClicked = pyqtSignal()
 
     def __init__(self, *args, **kwargs):
         super(QAdaptiveDoubleSpinBox, self).__init__(*args, **kwargs)
-<<<<<<< HEAD
-        self._decimal_places = self.decimals()
-        # Install event filter to detect modifier keys. It needs to be on application level as the focus can be anywhere
-        # before clicking on the inc/dec butons with a modifier.
-        QApplication.instance().installEventFilter(self)
-        # Flag to track if Shift is pressed
-=======
         self._decimal_places_displayed = self.decimals()
         # install event filter to detect modifier keys. It needs to be on application level as the focus can be anywhere
         # before clicking on the inc/dec butons with a modifier.
         QApplication.instance().installEventFilter(self)
         # flag to track if Shift is pressed
->>>>>>> 0f0f6e2e
         self._shift_pressed = False
         self.setToolTip("Hold Ctrl and/or Shift for larger increment/decrement")
 
@@ -161,15 +145,6 @@
                 self._shift_pressed = False
         return super().eventFilter(obj, event)
 
-<<<<<<< HEAD
-    def textFromValue(self, value):
-        """Override to set the effective amount of decimals the user intends to have"""
-        tfv = super().textFromValue(value)
-        if "." in tfv:  # Do we have decimals at all?
-            parts = tfv.split(".")
-            if self._decimal_places > 0:  # Do we actually have effective decimals?
-                tfv = f"{parts[0]}.{parts[1][: self._decimal_places]}"
-=======
     def setValue(self, value, keep_displ_decimals=False):
         """Override of setValue, rounds and adjusts the value to the amount of user significant decimals"""
         value, decimal_places_displayed = self._round_and_count_decimals(value, self.decimals())
@@ -184,7 +159,6 @@
             parts = tfv.split(".")
             if self._decimal_places_displayed > 0:  # Do we actually have effective decimals?
                 tfv = f"{parts[0]}.{parts[1][: self._decimal_places_displayed]}"
->>>>>>> 0f0f6e2e
             else:
                 tfv = parts[0]
         return tfv
@@ -192,28 +166,12 @@
     def valueFromText(self, text):
         """Override to evaluate the effective amount of decimals the user intends to have"""
         vft = super().valueFromText(text)
-<<<<<<< HEAD
-        self._eval_num_decimals_displayed()
-=======
         self._eval_num_decimals_displayed(text)
->>>>>>> 0f0f6e2e
         return vft
 
     def stepBy(self, steps):
         """Override stepBy to provide custom increment/decrement behavior and notification about the button cklick"""
         if self._shift_pressed:
-<<<<<<< HEAD
-            # If shift is pressed, 'boost' by 100.
-            steps *= 100
-        if self._decimal_places:
-            # If we have decimals we need to take care that the inc/dec is on the last one
-            step_size = 10**-self._decimal_places
-            new_value = round(self.value() + (step_size * steps), self._decimal_places)
-        else:
-            new_value = round(self.value() + steps)
-
-        self.setValue(new_value)
-=======
             # if shift is pressed, 'boost' by 100.
             steps *= 100
         if self._decimal_places_displayed > 0:
@@ -224,21 +182,12 @@
             new_value = round(self.value() + steps)
 
         self.setValue(new_value, True)
->>>>>>> 0f0f6e2e
 
         if steps > 0:
             self.upArrowClicked.emit()
         elif steps < 0:
             self.downArrowClicked.emit()
 
-<<<<<<< HEAD
-    def _eval_num_decimals_displayed(self):
-        """Get the amount of decimals the user has entered"""
-        current_value_as_str = self.lineEdit().text()
-        # Count decimal places to determine step size
-        decimal_str = current_value_as_str.split(".")[-1]
-        self._decimal_places = len(decimal_str)
-=======
     def _eval_num_decimals_displayed(self, value_as_text):
         """Get the amount of decimals the user has entered"""
         # count decimal places to determine step size
@@ -265,5 +214,4 @@
         else:
             decimals = 0
 
-        return float(rounded), decimals
->>>>>>> 0f0f6e2e
+        return float(rounded), decimals